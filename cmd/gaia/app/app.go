package app

import (
	"io"
	"os"

	bam "github.com/cosmos/cosmos-sdk/baseapp"
	"github.com/cosmos/cosmos-sdk/codec"
	sdk "github.com/cosmos/cosmos-sdk/types"
	"github.com/cosmos/cosmos-sdk/x/auth"
	"github.com/cosmos/cosmos-sdk/x/bank"
	"github.com/cosmos/cosmos-sdk/x/crisis"
	distr "github.com/cosmos/cosmos-sdk/x/distribution"
	"github.com/cosmos/cosmos-sdk/x/gov"
	"github.com/cosmos/cosmos-sdk/x/mint"
	"github.com/cosmos/cosmos-sdk/x/params"
	"github.com/cosmos/cosmos-sdk/x/slashing"
	"github.com/cosmos/cosmos-sdk/x/staking"

	abci "github.com/tendermint/tendermint/abci/types"
	cmn "github.com/tendermint/tendermint/libs/common"
	dbm "github.com/tendermint/tendermint/libs/db"
	"github.com/tendermint/tendermint/libs/log"
)

const appName = "GaiaApp"

var (
	// default home directories for gaiacli
	DefaultCLIHome = os.ExpandEnv("$HOME/.gaiacli")

	// default home directories for gaiad
	DefaultNodeHome = os.ExpandEnv("$HOME/.gaiad")

	// The ModuleBasicManager is in charge of setting up basic,
	// non-dependant module elements, such as codec registration
	// and genesis verification.
	BasicGaiaApp sdk.ModuleBasicManager
)

func init() {
	BasicGaiaApp = sdk.NewModuleBasicManager(
		auth.AppModuleBasic{},
		bank.AppModuleBasic{},
		staking.AppModuleBasic{},
		mint.AppModuleBasic{},
		distr.AppModuleBasic{},
		gov.AppModuleBasic{},
		crisis.AppModuleBasic{},
		slashing.AppModuleBasic{},
	)
}

// custom tx codec
func MakeCodec() *codec.Codec {
	var cdc = codec.New()
	BasicGaiaApp.RegisterCodec(cdc)
	sdk.RegisterCodec(cdc)
	codec.RegisterCrypto(cdc)
	return cdc
}

// Extended ABCI application
type GaiaApp struct {
	*bam.BaseApp
	cdc *codec.Codec

	invCheckPeriod uint

	// keys to access the substores
	keyMain          *sdk.KVStoreKey
	keyAccount       *sdk.KVStoreKey
	keyStaking       *sdk.KVStoreKey
	tkeyStaking      *sdk.TransientStoreKey
	keySlashing      *sdk.KVStoreKey
	keyMint          *sdk.KVStoreKey
	keyDistr         *sdk.KVStoreKey
	tkeyDistr        *sdk.TransientStoreKey
	keyGov           *sdk.KVStoreKey
	keyFeeCollection *sdk.KVStoreKey
	keyParams        *sdk.KVStoreKey
	tkeyParams       *sdk.TransientStoreKey

	// keepers
	accountKeeper       auth.AccountKeeper
	feeCollectionKeeper auth.FeeCollectionKeeper
	bankKeeper          bank.Keeper
	stakingKeeper       staking.Keeper
	slashingKeeper      slashing.Keeper
	mintKeeper          mint.Keeper
	distrKeeper         distr.Keeper
	govKeeper           gov.Keeper
	crisisKeeper        crisis.Keeper
	paramsKeeper        params.Keeper

	// the module manager
	mm *sdk.ModuleManager
}

// NewGaiaApp returns a reference to an initialized GaiaApp.
func NewGaiaApp(logger log.Logger, db dbm.DB, traceStore io.Writer, loadLatest bool,
	invCheckPeriod uint, baseAppOptions ...func(*bam.BaseApp)) *GaiaApp {

	cdc := MakeCodec()

	bApp := bam.NewBaseApp(appName, logger, db, auth.DefaultTxDecoder(cdc), baseAppOptions...)
	bApp.SetCommitMultiStoreTracer(traceStore)

	var app = &GaiaApp{
		BaseApp:          bApp,
		cdc:              cdc,
		invCheckPeriod:   invCheckPeriod,
		keyMain:          sdk.NewKVStoreKey(bam.MainStoreKey),
		keyAccount:       sdk.NewKVStoreKey(auth.StoreKey),
		keyStaking:       sdk.NewKVStoreKey(staking.StoreKey),
		tkeyStaking:      sdk.NewTransientStoreKey(staking.TStoreKey),
		keyMint:          sdk.NewKVStoreKey(mint.StoreKey),
		keyDistr:         sdk.NewKVStoreKey(distr.StoreKey),
		tkeyDistr:        sdk.NewTransientStoreKey(distr.TStoreKey),
		keySlashing:      sdk.NewKVStoreKey(slashing.StoreKey),
		keyGov:           sdk.NewKVStoreKey(gov.StoreKey),
		keyFeeCollection: sdk.NewKVStoreKey(auth.FeeStoreKey),
		keyParams:        sdk.NewKVStoreKey(params.StoreKey),
		tkeyParams:       sdk.NewTransientStoreKey(params.TStoreKey),
	}

<<<<<<< HEAD
	// init params keeper and subspaces
	app.paramsKeeper = params.NewKeeper(app.cdc, app.keyParams, app.tkeyParams)
	authSubspace := app.paramsKeeper.Subspace(auth.DefaultParamspace)
	bankSubspace := app.paramsKeeper.Subspace(bank.DefaultParamspace)
	stakingSubspace := app.paramsKeeper.Subspace(staking.DefaultParamspace)
	mintSubspace := app.paramsKeeper.Subspace(mint.DefaultParamspace)
	distrSubspace := app.paramsKeeper.Subspace(distr.DefaultParamspace)
	slashingSubspace := app.paramsKeeper.Subspace(slashing.DefaultParamspace)
	govSubspace := app.paramsKeeper.Subspace(gov.DefaultParamspace)
	crisisSubspace := app.paramsKeeper.Subspace(crisis.DefaultParamspace)

	// add keepers
	app.accountKeeper = auth.NewAccountKeeper(app.cdc, app.keyAccount, authSubspace, auth.ProtoBaseAccount)
	app.bankKeeper = bank.NewBaseKeeper(app.accountKeeper, bankSubspace, bank.DefaultCodespace)
	app.feeCollectionKeeper = auth.NewFeeCollectionKeeper(app.cdc, app.keyFeeCollection)
	stakingKeeper := staking.NewKeeper(app.cdc, app.keyStaking, app.tkeyStaking, app.bankKeeper,
		stakingSubspace, staking.DefaultCodespace)
	app.mintKeeper = mint.NewKeeper(app.cdc, app.keyMint, mintSubspace, &stakingKeeper, app.feeCollectionKeeper)
	app.distrKeeper = distr.NewKeeper(app.cdc, app.keyDistr, distrSubspace, app.bankKeeper, &stakingKeeper,
		app.feeCollectionKeeper, distr.DefaultCodespace)
	app.slashingKeeper = slashing.NewKeeper(app.cdc, app.keySlashing, &stakingKeeper,
		slashingSubspace, slashing.DefaultCodespace)
	app.govKeeper = gov.NewKeeper(app.cdc, app.keyGov, app.paramsKeeper, govSubspace,
		app.bankKeeper, &stakingKeeper, gov.DefaultCodespace)
	app.crisisKeeper = crisis.NewKeeper(crisisSubspace, invCheckPeriod, app.distrKeeper,
		app.bankKeeper, app.feeCollectionKeeper)
=======
	app.paramsKeeper = params.NewKeeper(app.cdc, app.keyParams, app.tkeyParams, params.DefaultCodespace)

	// define the accountKeeper
	app.accountKeeper = auth.NewAccountKeeper(
		app.cdc,
		app.keyAccount,
		app.paramsKeeper.Subspace(auth.DefaultParamspace),
		auth.ProtoBaseAccount,
	)

	// add handlers
	app.bankKeeper = bank.NewBaseKeeper(
		app.accountKeeper,
		app.paramsKeeper.Subspace(bank.DefaultParamspace),
		bank.DefaultCodespace,
	)
	app.feeCollectionKeeper = auth.NewFeeCollectionKeeper(
		app.cdc,
		app.keyFeeCollection,
	)
	stakingKeeper := staking.NewKeeper(
		app.cdc,
		app.keyStaking, app.tkeyStaking,
		app.bankKeeper, app.paramsKeeper.Subspace(staking.DefaultParamspace),
		staking.DefaultCodespace,
	)
	app.mintKeeper = mint.NewKeeper(app.cdc, app.keyMint,
		app.paramsKeeper.Subspace(mint.DefaultParamspace),
		&stakingKeeper, app.feeCollectionKeeper,
	)
	app.distrKeeper = distr.NewKeeper(
		app.cdc,
		app.keyDistr,
		app.paramsKeeper.Subspace(distr.DefaultParamspace),
		app.bankKeeper, &stakingKeeper, app.feeCollectionKeeper,
		distr.DefaultCodespace,
	)
	app.slashingKeeper = slashing.NewKeeper(
		app.cdc,
		app.keySlashing,
		&stakingKeeper, app.paramsKeeper.Subspace(slashing.DefaultParamspace),
		slashing.DefaultCodespace,
	)

	govRouter := gov.NewRouter()
	govRouter.AddRoute(gov.RouterKey, gov.ProposalHandler).
		AddRoute(params.RouterKey, params.NewParamChangeProposalHandler(app.paramsKeeper))

	app.govKeeper = gov.NewKeeper(
		app.cdc,
		app.keyGov,
		app.paramsKeeper, app.paramsKeeper.Subspace(gov.DefaultParamspace), app.bankKeeper, &stakingKeeper,
		gov.DefaultCodespace,
		govRouter,
	)
	app.crisisKeeper = crisis.NewKeeper(
		app.paramsKeeper.Subspace(crisis.DefaultParamspace),
		app.distrKeeper,
		app.bankKeeper,
		app.feeCollectionKeeper,
	)
>>>>>>> e650a4f1

	// register the staking hooks
	// NOTE: stakingKeeper above is passed by reference, so that it will contain these hooks
	app.stakingKeeper = *stakingKeeper.SetHooks(
		staking.NewMultiStakingHooks(app.distrKeeper.Hooks(), app.slashingKeeper.Hooks()))

	app.mm = sdk.NewModuleManager(
		auth.NewAppModule(app.accountKeeper, app.feeCollectionKeeper),
		bank.NewAppModule(app.bankKeeper, app.accountKeeper),
		crisis.NewAppModule(app.crisisKeeper, app.Logger()),
		distr.NewAppModule(app.distrKeeper),
		gov.NewAppModule(app.govKeeper),
		mint.NewAppModule(app.mintKeeper),
		slashing.NewAppModule(app.slashingKeeper, app.stakingKeeper),
		staking.NewAppModule(app.stakingKeeper, app.feeCollectionKeeper, app.distrKeeper, app.accountKeeper),
	)

	// During begin block slashing happens after distr.BeginBlocker so that
	// there is nothing left over in the validator fee pool, so as to keep the
	// CanWithdrawInvariant invariant.
	app.mm.SetOrderBeginBlockers(mint.ModuleName, distr.ModuleName, slashing.ModuleName)
	app.mm.SetOrderEndBlockers(gov.ModuleName, staking.ModuleName)
	app.mm.SetOrderInitGenesis(distr.ModuleName, staking.ModuleName, auth.ModuleName, bank.ModuleName,
		slashing.ModuleName, gov.ModuleName, mint.ModuleName, crisis.ModuleName)
	app.mm.RegisterInvariants(&app.crisisKeeper)
	app.mm.RegisterRoutes(app.Router(), app.QueryRouter())

	// initialize stores
	app.MountStores(app.keyMain, app.keyAccount, app.keyStaking, app.keyMint,
		app.keyDistr, app.keySlashing, app.keyGov, app.keyFeeCollection,
		app.keyParams, app.tkeyParams, app.tkeyStaking, app.tkeyDistr)

	// initialize BaseApp
	app.SetInitChainer(app.InitChainer)
	app.SetBeginBlocker(app.BeginBlocker)
	app.SetAnteHandler(auth.NewAnteHandler(app.accountKeeper, app.feeCollectionKeeper))
	app.SetEndBlocker(app.EndBlocker)

	if loadLatest {
		err := app.LoadLatestVersion(app.keyMain)
		if err != nil {
			cmn.Exit(err.Error())
		}
	}
	return app
}

<<<<<<< HEAD
// application updates every begin block
=======
// custom tx codec
func MakeCodec() *codec.Codec {
	var cdc = codec.New()
	bank.RegisterCodec(cdc)
	staking.RegisterCodec(cdc)
	distr.RegisterCodec(cdc)
	slashing.RegisterCodec(cdc)
	params.RegisterCodec(cdc)
	gov.RegisterCodec(cdc)
	auth.RegisterCodec(cdc)
	crisis.RegisterCodec(cdc)
	sdk.RegisterCodec(cdc)
	codec.RegisterCrypto(cdc)
	return cdc
}

// application updates every end block
>>>>>>> e650a4f1
func (app *GaiaApp) BeginBlocker(ctx sdk.Context, req abci.RequestBeginBlock) abci.ResponseBeginBlock {
	return app.mm.BeginBlock(ctx, req)
}

// application updates every end block
func (app *GaiaApp) EndBlocker(ctx sdk.Context, req abci.RequestEndBlock) abci.ResponseEndBlock {
	return app.mm.EndBlock(ctx, req)
}

// application update at chain initialization
func (app *GaiaApp) InitChainer(ctx sdk.Context, req abci.RequestInitChain) abci.ResponseInitChain {
	var genesisState GenesisState
	app.cdc.MustUnmarshalJSON(req.AppStateBytes, &genesisState)
	return app.mm.InitGenesis(ctx, genesisState)
}

// load a particular height
func (app *GaiaApp) LoadHeight(height int64) error {
	return app.LoadVersion(height, app.keyMain)
}<|MERGE_RESOLUTION|>--- conflicted
+++ resolved
@@ -124,9 +124,8 @@
 		tkeyParams:       sdk.NewTransientStoreKey(params.TStoreKey),
 	}
 
-<<<<<<< HEAD
 	// init params keeper and subspaces
-	app.paramsKeeper = params.NewKeeper(app.cdc, app.keyParams, app.tkeyParams)
+	app.paramsKeeper = params.NewKeeper(app.cdc, app.keyParams, app.tkeyParams, params.DefaultCodespace)
 	authSubspace := app.paramsKeeper.Subspace(auth.DefaultParamspace)
 	bankSubspace := app.paramsKeeper.Subspace(bank.DefaultParamspace)
 	stakingSubspace := app.paramsKeeper.Subspace(staking.DefaultParamspace)
@@ -147,73 +146,15 @@
 		app.feeCollectionKeeper, distr.DefaultCodespace)
 	app.slashingKeeper = slashing.NewKeeper(app.cdc, app.keySlashing, &stakingKeeper,
 		slashingSubspace, slashing.DefaultCodespace)
-	app.govKeeper = gov.NewKeeper(app.cdc, app.keyGov, app.paramsKeeper, govSubspace,
-		app.bankKeeper, &stakingKeeper, gov.DefaultCodespace)
 	app.crisisKeeper = crisis.NewKeeper(crisisSubspace, invCheckPeriod, app.distrKeeper,
 		app.bankKeeper, app.feeCollectionKeeper)
-=======
-	app.paramsKeeper = params.NewKeeper(app.cdc, app.keyParams, app.tkeyParams, params.DefaultCodespace)
-
-	// define the accountKeeper
-	app.accountKeeper = auth.NewAccountKeeper(
-		app.cdc,
-		app.keyAccount,
-		app.paramsKeeper.Subspace(auth.DefaultParamspace),
-		auth.ProtoBaseAccount,
-	)
-
-	// add handlers
-	app.bankKeeper = bank.NewBaseKeeper(
-		app.accountKeeper,
-		app.paramsKeeper.Subspace(bank.DefaultParamspace),
-		bank.DefaultCodespace,
-	)
-	app.feeCollectionKeeper = auth.NewFeeCollectionKeeper(
-		app.cdc,
-		app.keyFeeCollection,
-	)
-	stakingKeeper := staking.NewKeeper(
-		app.cdc,
-		app.keyStaking, app.tkeyStaking,
-		app.bankKeeper, app.paramsKeeper.Subspace(staking.DefaultParamspace),
-		staking.DefaultCodespace,
-	)
-	app.mintKeeper = mint.NewKeeper(app.cdc, app.keyMint,
-		app.paramsKeeper.Subspace(mint.DefaultParamspace),
-		&stakingKeeper, app.feeCollectionKeeper,
-	)
-	app.distrKeeper = distr.NewKeeper(
-		app.cdc,
-		app.keyDistr,
-		app.paramsKeeper.Subspace(distr.DefaultParamspace),
-		app.bankKeeper, &stakingKeeper, app.feeCollectionKeeper,
-		distr.DefaultCodespace,
-	)
-	app.slashingKeeper = slashing.NewKeeper(
-		app.cdc,
-		app.keySlashing,
-		&stakingKeeper, app.paramsKeeper.Subspace(slashing.DefaultParamspace),
-		slashing.DefaultCodespace,
-	)
-
+
+	// register the proposal types
 	govRouter := gov.NewRouter()
 	govRouter.AddRoute(gov.RouterKey, gov.ProposalHandler).
 		AddRoute(params.RouterKey, params.NewParamChangeProposalHandler(app.paramsKeeper))
-
-	app.govKeeper = gov.NewKeeper(
-		app.cdc,
-		app.keyGov,
-		app.paramsKeeper, app.paramsKeeper.Subspace(gov.DefaultParamspace), app.bankKeeper, &stakingKeeper,
-		gov.DefaultCodespace,
-		govRouter,
-	)
-	app.crisisKeeper = crisis.NewKeeper(
-		app.paramsKeeper.Subspace(crisis.DefaultParamspace),
-		app.distrKeeper,
-		app.bankKeeper,
-		app.feeCollectionKeeper,
-	)
->>>>>>> e650a4f1
+	app.govKeeper = gov.NewKeeper(app.cdc, app.keyGov, app.paramsKeeper, govSubspace,
+		app.bankKeeper, &stakingKeeper, gov.DefaultCodespace, govRouter)
 
 	// register the staking hooks
 	// NOTE: stakingKeeper above is passed by reference, so that it will contain these hooks
@@ -261,27 +202,7 @@
 	return app
 }
 
-<<<<<<< HEAD
 // application updates every begin block
-=======
-// custom tx codec
-func MakeCodec() *codec.Codec {
-	var cdc = codec.New()
-	bank.RegisterCodec(cdc)
-	staking.RegisterCodec(cdc)
-	distr.RegisterCodec(cdc)
-	slashing.RegisterCodec(cdc)
-	params.RegisterCodec(cdc)
-	gov.RegisterCodec(cdc)
-	auth.RegisterCodec(cdc)
-	crisis.RegisterCodec(cdc)
-	sdk.RegisterCodec(cdc)
-	codec.RegisterCrypto(cdc)
-	return cdc
-}
-
-// application updates every end block
->>>>>>> e650a4f1
 func (app *GaiaApp) BeginBlocker(ctx sdk.Context, req abci.RequestBeginBlock) abci.ResponseBeginBlock {
 	return app.mm.BeginBlock(ctx, req)
 }
