--- conflicted
+++ resolved
@@ -49,55 +49,6 @@
 	// TODO: setup keybase, viper object, etc. to be passed into
 	// the below functions and eliminate global vars, like we do
 	// with the cdc
-<<<<<<< HEAD
-	rootCmd.AddCommand(client.ConfigCmd())
-
-	// add standard rpc commands
-	rpc.AddCommands(rootCmd)
-
-	//Add query commands
-	queryCmd := &cobra.Command{
-		Use:     "query",
-		Aliases: []string{"q"},
-		Short:   "Querying subcommands",
-	}
-	queryCmd.AddCommand(
-		rpc.BlockCommand(),
-		rpc.ValidatorCommand(),
-	)
-	tx.AddCommands(queryCmd, cdc)
-	queryCmd.AddCommand(client.LineBreak)
-	queryCmd.AddCommand(client.GetCommands(
-		authcmd.GetAccountCmd(storeAcc, cdc, authcmd.GetAccountDecoder(cdc)),
-		stakecmd.GetCmdQueryDelegation(storeStake, cdc),
-		stakecmd.GetCmdQueryDelegations(storeStake, cdc),
-		stakecmd.GetCmdQueryUnbondingDelegation(storeStake, cdc),
-		stakecmd.GetCmdQueryUnbondingDelegations(storeStake, cdc),
-		stakecmd.GetCmdQueryRedelegation(storeStake, cdc),
-		stakecmd.GetCmdQueryRedelegations(storeStake, cdc),
-		stakecmd.GetCmdQueryValidator(storeStake, cdc),
-		stakecmd.GetCmdQueryValidators(storeStake, cdc),
-		stakecmd.GetCmdQueryValidatorDelegations(queryRouteStake, cdc),
-		stakecmd.GetCmdQueryValidatorUnbondingDelegations(queryRouteStake, cdc),
-		stakecmd.GetCmdQueryValidatorRedelegations(queryRouteStake, cdc),
-		stakecmd.GetCmdQueryParams(storeStake, cdc),
-		stakecmd.GetCmdQueryPool(storeStake, cdc),
-		govcmd.GetCmdQueryProposal(storeGov, cdc),
-		govcmd.GetCmdQueryProposals(storeGov, cdc),
-		govcmd.GetCmdQueryVote(storeGov, cdc),
-		govcmd.GetCmdQueryVotes(storeGov, cdc),
-		govcmd.GetCmdQueryDeposit(storeGov, cdc),
-		govcmd.GetCmdQueryDeposits(storeGov, cdc),
-		slashingcmd.GetCmdQuerySigningInfo(storeSlashing, cdc),
-	)...)
-
-	//Add query commands
-	txCmd := &cobra.Command{
-		Use:   "tx",
-		Short: "Transactions subcommands",
-	}
-=======
->>>>>>> 12ad39ea
 
 	// Construct Root Command
 	rootCmd.AddCommand(
