--- conflicted
+++ resolved
@@ -1,15 +1,9 @@
 syntax = "proto3";
 package tendermint.crypto.merkle;
 
-<<<<<<< HEAD
-option go_package = "github.com/tendermint/tendermint/proto/crypto/merkle";
-
-import "third_party/proto/gogoproto/gogo.proto";
-=======
 // For more information on gogo.proto, see:
 // https://github.com/gogo/protobuf/blob/master/extensions.md
 import "gogoproto/gogo.proto";
->>>>>>> 332aa299
 
 message Proof {
   int64          total     = 1;
