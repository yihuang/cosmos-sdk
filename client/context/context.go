--- conflicted
+++ resolved
@@ -92,16 +92,12 @@
 	}
 }
 
-<<<<<<< HEAD
-func createCertifier() tmlite.Certifier {
-=======
 func createVerifier() tmlite.Verifier {
 	trustNodeDefined := viper.IsSet(client.FlagTrustNode)
 	if !trustNodeDefined {
 		return nil
 	}
 
->>>>>>> a4690bbe
 	trustNode := viper.GetBool(client.FlagTrustNode)
 	if trustNode {
 		return nil
