--- conflicted
+++ resolved
@@ -458,10 +458,6 @@
 [solve-meta]
   analyzer-name = "dep"
   analyzer-version = 1
-<<<<<<< HEAD
   inputs-digest = "ed1f3f7f1728cd02945f90ca780e9bdc982573a36a5cc8d7e9f19fb40ba2ca19"
-=======
-  inputs-digest = "67298e1f8058b85f082dbd32123f2779b11bda282616e595141dba41a8675c39"
->>>>>>> ac3e5dab
   solver-name = "gps-cdcl"
   solver-version = 1