--- conflicted
+++ resolved
@@ -143,10 +143,6 @@
 func makeCodec() *codec.Codec {
 	var cdc = codec.New()
 	sdk.RegisterCodec(cdc)
-<<<<<<< HEAD
-	legacy_global.RegisterCrypto(cdc)
-=======
 	cryptocodec.RegisterCrypto(cdc)
->>>>>>> 65ea3053
 	return cdc
 }