package staking_test

import (
	"strings"
	"testing"
	"time"

	"github.com/cosmos/cosmos-sdk/codec/testdata"

	gogotypes "github.com/gogo/protobuf/types"
	"github.com/stretchr/testify/assert"
	"github.com/stretchr/testify/require"

	abci "github.com/tendermint/tendermint/abci/types"
	"github.com/tendermint/tendermint/crypto/secp256k1"
	tmproto "github.com/tendermint/tendermint/proto/tendermint/types"
	tmtypes "github.com/tendermint/tendermint/types"

	"github.com/cosmos/cosmos-sdk/simapp"
	sdk "github.com/cosmos/cosmos-sdk/types"
	banktypes "github.com/cosmos/cosmos-sdk/x/bank/types"
	"github.com/cosmos/cosmos-sdk/x/staking"
	"github.com/cosmos/cosmos-sdk/x/staking/keeper"
	"github.com/cosmos/cosmos-sdk/x/staking/types"
)

func bootstrapHandlerGenesisTest(t *testing.T, power int64, numAddrs int, accAmount int64) (*simapp.SimApp, sdk.Context, []sdk.AccAddress, []sdk.ValAddress) {
	_, app, ctx := getBaseSimappWithCustomKeeper()

	addrDels, addrVals := generateAddresses(app, ctx, numAddrs, accAmount)

	amt := sdk.TokensFromConsensusPower(power)
	totalSupply := sdk.NewCoins(sdk.NewCoin(app.StakingKeeper.BondDenom(ctx), amt.MulRaw(int64(len(addrDels)))))

	notBondedPool := app.StakingKeeper.GetNotBondedPool(ctx)
	err := app.BankKeeper.SetBalances(ctx, notBondedPool.GetAddress(), totalSupply)
	require.NoError(t, err)

	app.AccountKeeper.SetModuleAccount(ctx, notBondedPool)
	app.BankKeeper.SetSupply(ctx, banktypes.NewSupply(totalSupply))

	return app, ctx, addrDels, addrVals
}

func TestValidatorByPowerIndex(t *testing.T) {
	initPower := int64(1000000)
	initBond := sdk.TokensFromConsensusPower(initPower)

	app, ctx, _, valAddrs := bootstrapHandlerGenesisTest(t, initPower, 10, 10000000000000)

	validatorAddr, validatorAddr3 := valAddrs[0], valAddrs[1]

	handler := staking.NewHandler(app.StakingKeeper)

	// create validator
	msgCreateValidator := NewTestMsgCreateValidator(validatorAddr, PKs[0], initBond)
	res, err := handler(ctx, msgCreateValidator)
	require.NoError(t, err)
	require.NotNil(t, res)

	// must end-block
	updates := app.StakingKeeper.ApplyAndReturnValidatorSetUpdates(ctx)
	require.Equal(t, 1, len(updates))

	// verify the self-delegation exists
	bond, found := app.StakingKeeper.GetDelegation(ctx, sdk.AccAddress(validatorAddr), validatorAddr)
	require.True(t, found)
	gotBond := bond.Shares.RoundInt()
	require.Equal(t, initBond, gotBond)

	// verify that the by power index exists
	validator, found := app.StakingKeeper.GetValidator(ctx, validatorAddr)
	require.True(t, found)
	power := types.GetValidatorsByPowerIndexKey(validator)
	require.True(t, keeper.ValidatorByPowerIndexExists(ctx, app.StakingKeeper, power))

	// create a second validator keep it bonded
	msgCreateValidator = NewTestMsgCreateValidator(validatorAddr3, PKs[2], initBond)
	res, err = handler(ctx, msgCreateValidator)
	require.NoError(t, err)
	require.NotNil(t, res)

	// must end-block
	updates = app.StakingKeeper.ApplyAndReturnValidatorSetUpdates(ctx)
	require.Equal(t, 1, len(updates))

	// slash and jail the first validator
	consAddr0 := sdk.ConsAddress(PKs[0].Address())
	app.StakingKeeper.Slash(ctx, consAddr0, 0, initPower, sdk.NewDecWithPrec(5, 1))
	app.StakingKeeper.Jail(ctx, consAddr0)
	app.StakingKeeper.ApplyAndReturnValidatorSetUpdates(ctx)

	validator, found = app.StakingKeeper.GetValidator(ctx, validatorAddr)
	require.True(t, found)
	require.Equal(t, sdk.Unbonding, validator.Status)      // ensure is unbonding
	require.Equal(t, initBond.QuoRaw(2), validator.Tokens) // ensure tokens slashed
	app.StakingKeeper.Unjail(ctx, consAddr0)

	// the old power record should have been deleted as the power changed
	require.False(t, keeper.ValidatorByPowerIndexExists(ctx, app.StakingKeeper, power))

	// but the new power record should have been created
	validator, found = app.StakingKeeper.GetValidator(ctx, validatorAddr)
	require.True(t, found)
	power2 := types.GetValidatorsByPowerIndexKey(validator)
	require.True(t, keeper.ValidatorByPowerIndexExists(ctx, app.StakingKeeper, power2))

	// now the new record power index should be the same as the original record
	power3 := types.GetValidatorsByPowerIndexKey(validator)
	require.Equal(t, power2, power3)

	// unbond self-delegation
	totalBond := validator.TokensFromShares(bond.GetShares()).TruncateInt()
	unbondAmt := sdk.NewCoin(sdk.DefaultBondDenom, totalBond)
	msgUndelegate := types.NewMsgUndelegate(sdk.AccAddress(validatorAddr), validatorAddr, unbondAmt)

	res, err = handler(ctx, msgUndelegate)
	require.NoError(t, err)
	require.NotNil(t, res)

	ts := &gogotypes.Timestamp{}
	types.ModuleCdc.MustUnmarshalBinaryLengthPrefixed(res.Data, ts)

	finishTime, err := gogotypes.TimestampFromProto(ts)
	require.NoError(t, err)

	ctx = ctx.WithBlockTime(finishTime)
	staking.EndBlocker(ctx, app.StakingKeeper)
	staking.EndBlocker(ctx, app.StakingKeeper)

	// verify that by power key nolonger exists
	_, found = app.StakingKeeper.GetValidator(ctx, validatorAddr)
	require.False(t, found)
	require.False(t, keeper.ValidatorByPowerIndexExists(ctx, app.StakingKeeper, power3))
}

func TestDuplicatesMsgCreateValidator(t *testing.T) {
	initPower := int64(1000000)
	app, ctx, _, valAddrs := bootstrapHandlerGenesisTest(t, initPower, 10, 10000000000000)

	handler := staking.NewHandler(app.StakingKeeper)

	addr1, addr2 := valAddrs[0], valAddrs[1]
	pk1, pk2 := PKs[0], PKs[1]

	valTokens := sdk.TokensFromConsensusPower(10)
	msgCreateValidator1 := NewTestMsgCreateValidator(addr1, pk1, valTokens)
	res, err := handler(ctx, msgCreateValidator1)
	require.NoError(t, err)
	require.NotNil(t, res)

	app.StakingKeeper.ApplyAndReturnValidatorSetUpdates(ctx)

	validator, found := app.StakingKeeper.GetValidator(ctx, addr1)
	require.True(t, found)
	assert.Equal(t, sdk.Bonded, validator.Status)
	assert.Equal(t, addr1, validator.OperatorAddress)
	assert.Equal(t, pk1, validator.GetConsPubKey())
	assert.Equal(t, valTokens, validator.BondedTokens())
	assert.Equal(t, valTokens.ToDec(), validator.DelegatorShares)
	assert.Equal(t, types.Description{}, validator.Description)

	// two validators can't have the same operator address
	msgCreateValidator2 := NewTestMsgCreateValidator(addr1, pk2, valTokens)
	res, err = handler(ctx, msgCreateValidator2)
	require.Error(t, err)
	require.Nil(t, res)

	// two validators can't have the same pubkey
	msgCreateValidator3 := NewTestMsgCreateValidator(addr2, pk1, valTokens)
	res, err = handler(ctx, msgCreateValidator3)
	require.Error(t, err)
	require.Nil(t, res)

	// must have different pubkey and operator
	msgCreateValidator4 := NewTestMsgCreateValidator(addr2, pk2, valTokens)
	res, err = handler(ctx, msgCreateValidator4)
	require.NoError(t, err)
	require.NotNil(t, res)

	// must end-block
	updates := app.StakingKeeper.ApplyAndReturnValidatorSetUpdates(ctx)
	require.Equal(t, 1, len(updates))

	validator, found = app.StakingKeeper.GetValidator(ctx, addr2)

	require.True(t, found)
	assert.Equal(t, sdk.Bonded, validator.Status)
	assert.Equal(t, addr2, validator.OperatorAddress)
	assert.Equal(t, pk2, validator.GetConsPubKey())
	assert.True(sdk.IntEq(t, valTokens, validator.Tokens))
	assert.True(sdk.DecEq(t, valTokens.ToDec(), validator.DelegatorShares))
	assert.Equal(t, types.Description{}, validator.Description)
}

func TestInvalidPubKeyTypeMsgCreateValidator(t *testing.T) {
	app, ctx, _, valAddrs := bootstrapHandlerGenesisTest(t, 1000, 1, 1000)
	handler := staking.NewHandler(app.StakingKeeper)
	ctx = ctx.WithConsensusParams(&abci.ConsensusParams{
		Validator: &tmproto.ValidatorParams{PubKeyTypes: []string{tmtypes.ABCIPubKeyTypeEd25519}},
	})

	addr := valAddrs[0]
	invalidPk := secp256k1.GenPrivKey().PubKey()

	// invalid pukKey type should not be allowed
	msgCreateValidator := NewTestMsgCreateValidator(addr, invalidPk, sdk.NewInt(10))
	res, err := handler(ctx, msgCreateValidator)
	require.Error(t, err)
	require.Nil(t, res)

	ctx = ctx.WithConsensusParams(&abci.ConsensusParams{
		Validator: &tmproto.ValidatorParams{PubKeyTypes: []string{"secp256k1"}},
	})

	res, err = handler(ctx, msgCreateValidator)
	require.NoError(t, err)
	require.NotNil(t, res)
}

func TestLegacyValidatorDelegations(t *testing.T) {
	app, ctx, delAddrs, valAddrs := bootstrapHandlerGenesisTest(t, 1000, 2, 100000000)
	handler := staking.NewHandler(app.StakingKeeper)

	bondAmount := sdk.TokensFromConsensusPower(10)
	valAddr := valAddrs[0]
	valConsPubKey, valConsAddr := PKs[0], sdk.ConsAddress(PKs[0].Address())
	delAddr := delAddrs[1]

	// create validator
	msgCreateVal := NewTestMsgCreateValidator(valAddr, valConsPubKey, bondAmount)
	res, err := handler(ctx, msgCreateVal)
	require.NoError(t, err)
	require.NotNil(t, res)

	// must end-block
	updates := app.StakingKeeper.ApplyAndReturnValidatorSetUpdates(ctx)
	require.Equal(t, 1, len(updates))

	// verify the validator exists and has the correct attributes
	validator, found := app.StakingKeeper.GetValidator(ctx, valAddr)
	require.True(t, found)
	require.Equal(t, sdk.Bonded, validator.Status)
	require.Equal(t, bondAmount, validator.DelegatorShares.RoundInt())
	require.Equal(t, bondAmount, validator.BondedTokens())

	// delegate tokens to the validator
	msgDelegate := NewTestMsgDelegate(delAddr, valAddr, bondAmount)
	res, err = handler(ctx, msgDelegate)
	require.NoError(t, err)
	require.NotNil(t, res)

	// verify validator bonded shares
	validator, found = app.StakingKeeper.GetValidator(ctx, valAddr)
	require.True(t, found)
	require.Equal(t, bondAmount.MulRaw(2), validator.DelegatorShares.RoundInt())
	require.Equal(t, bondAmount.MulRaw(2), validator.BondedTokens())

	// unbond validator total self-delegations (which should jail the validator)
	unbondAmt := sdk.NewCoin(sdk.DefaultBondDenom, bondAmount)
	msgUndelegate := types.NewMsgUndelegate(sdk.AccAddress(valAddr), valAddr, unbondAmt)

	res, err = handler(ctx, msgUndelegate)
	require.NoError(t, err)
	require.NotNil(t, res)

	ts := &gogotypes.Timestamp{}
	types.ModuleCdc.MustUnmarshalBinaryLengthPrefixed(res.Data, ts)

	finishTime, err := gogotypes.TimestampFromProto(ts)
	require.NoError(t, err)

	ctx = ctx.WithBlockTime(finishTime)
	staking.EndBlocker(ctx, app.StakingKeeper)

	// verify the validator record still exists, is jailed, and has correct tokens
	validator, found = app.StakingKeeper.GetValidator(ctx, valAddr)
	require.True(t, found)
	require.True(t, validator.Jailed)
	require.Equal(t, bondAmount, validator.Tokens)

	// verify delegation still exists
	bond, found := app.StakingKeeper.GetDelegation(ctx, delAddr, valAddr)
	require.True(t, found)
	require.Equal(t, bondAmount, bond.Shares.RoundInt())
	require.Equal(t, bondAmount, validator.DelegatorShares.RoundInt())

	// verify the validator can still self-delegate
	msgSelfDelegate := NewTestMsgDelegate(sdk.AccAddress(valAddr), valAddr, bondAmount)
	res, err = handler(ctx, msgSelfDelegate)
	require.NoError(t, err)
	require.NotNil(t, res)

	// verify validator bonded shares
	validator, found = app.StakingKeeper.GetValidator(ctx, valAddr)
	require.True(t, found)
	require.Equal(t, bondAmount.MulRaw(2), validator.DelegatorShares.RoundInt())
	require.Equal(t, bondAmount.MulRaw(2), validator.Tokens)

	// unjail the validator now that is has non-zero self-delegated shares
	app.StakingKeeper.Unjail(ctx, valConsAddr)

	// verify the validator can now accept delegations
	msgDelegate = NewTestMsgDelegate(delAddr, valAddr, bondAmount)
	res, err = handler(ctx, msgDelegate)
	require.NoError(t, err)
	require.NotNil(t, res)

	// verify validator bonded shares
	validator, found = app.StakingKeeper.GetValidator(ctx, valAddr)
	require.True(t, found)
	require.Equal(t, bondAmount.MulRaw(3), validator.DelegatorShares.RoundInt())
	require.Equal(t, bondAmount.MulRaw(3), validator.Tokens)

	// verify new delegation
	bond, found = app.StakingKeeper.GetDelegation(ctx, delAddr, valAddr)
	require.True(t, found)
	require.Equal(t, bondAmount.MulRaw(2), bond.Shares.RoundInt())
	require.Equal(t, bondAmount.MulRaw(3), validator.DelegatorShares.RoundInt())
}

func TestIncrementsMsgDelegate(t *testing.T) {
	initPower := int64(1000)
	initBond := sdk.TokensFromConsensusPower(initPower)
	app, ctx, delAddrs, valAddrs := bootstrapHandlerGenesisTest(t, initPower, 2, 1000000000)
	handler := staking.NewHandler(app.StakingKeeper)

	params := app.StakingKeeper.GetParams(ctx)

	bondAmount := sdk.TokensFromConsensusPower(10)
	validatorAddr, delegatorAddr := valAddrs[0], delAddrs[1]

	// first create validator
	msgCreateValidator := NewTestMsgCreateValidator(validatorAddr, PKs[0], bondAmount)
	res, err := handler(ctx, msgCreateValidator)
	require.NoError(t, err)
	require.NotNil(t, res)

	// apply TM updates
	app.StakingKeeper.ApplyAndReturnValidatorSetUpdates(ctx)

	validator, found := app.StakingKeeper.GetValidator(ctx, validatorAddr)
	require.True(t, found)
	require.Equal(t, sdk.Bonded, validator.Status)
	require.Equal(t, bondAmount, validator.DelegatorShares.RoundInt())
	require.Equal(t, bondAmount, validator.BondedTokens(), "validator: %v", validator)

	_, found = app.StakingKeeper.GetDelegation(ctx, delegatorAddr, validatorAddr)
	require.False(t, found)

	bond, found := app.StakingKeeper.GetDelegation(ctx, sdk.AccAddress(validatorAddr), validatorAddr)
	require.True(t, found)
	require.Equal(t, bondAmount, bond.Shares.RoundInt())

	bondedTokens := app.StakingKeeper.TotalBondedTokens(ctx)
	require.Equal(t, bondAmount.Int64(), bondedTokens.Int64())

	// just send the same msgbond multiple times
	msgDelegate := NewTestMsgDelegate(delegatorAddr, validatorAddr, bondAmount)

	for i := int64(0); i < 5; i++ {
		ctx = ctx.WithBlockHeight(i)

		res, err := handler(ctx, msgDelegate)
		require.NoError(t, err)
		require.NotNil(t, res)

		//Check that the accounts and the bond account have the appropriate values
		validator, found := app.StakingKeeper.GetValidator(ctx, validatorAddr)
		require.True(t, found)
		bond, found := app.StakingKeeper.GetDelegation(ctx, delegatorAddr, validatorAddr)
		require.True(t, found)

		expBond := bondAmount.MulRaw(i + 1)
		expDelegatorShares := bondAmount.MulRaw(i + 2) // (1 self delegation)
		expDelegatorAcc := initBond.Sub(expBond)

		gotBond := bond.Shares.RoundInt()
		gotDelegatorShares := validator.DelegatorShares.RoundInt()
		gotDelegatorAcc := app.BankKeeper.GetBalance(ctx, delegatorAddr, params.BondDenom).Amount

		require.Equal(t, expBond, gotBond,
			"i: %v\nexpBond: %v\ngotBond: %v\nvalidator: %v\nbond: %v\n",
			i, expBond, gotBond, validator, bond)
		require.Equal(t, expDelegatorShares, gotDelegatorShares,
			"i: %v\nexpDelegatorShares: %v\ngotDelegatorShares: %v\nvalidator: %v\nbond: %v\n",
			i, expDelegatorShares, gotDelegatorShares, validator, bond)
		require.Equal(t, expDelegatorAcc, gotDelegatorAcc,
			"i: %v\nexpDelegatorAcc: %v\ngotDelegatorAcc: %v\nvalidator: %v\nbond: %v\n",
			i, expDelegatorAcc, gotDelegatorAcc, validator, bond)
	}
}

func TestEditValidatorDecreaseMinSelfDelegation(t *testing.T) {
	initPower := int64(100)
	initBond := sdk.TokensFromConsensusPower(100)
	app, ctx, _, valAddrs := bootstrapHandlerGenesisTest(t, initPower, 1, 1000000000)

	validatorAddr := valAddrs[0]
	handler := staking.NewHandler(app.StakingKeeper)

	// create validator
	msgCreateValidator := NewTestMsgCreateValidator(validatorAddr, PKs[0], initBond)
	msgCreateValidator.MinSelfDelegation = sdk.NewInt(2)
	res, err := handler(ctx, msgCreateValidator)
	require.NoError(t, err)
	require.NotNil(t, res)

	// must end-block
	updates := app.StakingKeeper.ApplyAndReturnValidatorSetUpdates(ctx)
	require.Equal(t, 1, len(updates))

	// verify the self-delegation exists
	bond, found := app.StakingKeeper.GetDelegation(ctx, sdk.AccAddress(validatorAddr), validatorAddr)
	require.True(t, found)
	gotBond := bond.Shares.RoundInt()
	require.Equal(t, initBond, gotBond,
		"initBond: %v\ngotBond: %v\nbond: %v\n",
		initBond, gotBond, bond)

	newMinSelfDelegation := sdk.OneInt()
	msgEditValidator := types.NewMsgEditValidator(validatorAddr, types.Description{}, nil, &newMinSelfDelegation)
	res, err = handler(ctx, msgEditValidator)
	require.Error(t, err)
	require.Nil(t, res)
}

func TestEditValidatorIncreaseMinSelfDelegationBeyondCurrentBond(t *testing.T) {
	initPower := int64(100)
	initBond := sdk.TokensFromConsensusPower(100)

	app, ctx, _, valAddrs := bootstrapHandlerGenesisTest(t, initPower, 2, 1000000000)
	validatorAddr := valAddrs[0]

	handler := staking.NewHandler(app.StakingKeeper)

	// create validator
	msgCreateValidator := NewTestMsgCreateValidator(validatorAddr, PKs[0], initBond)
	msgCreateValidator.MinSelfDelegation = sdk.NewInt(2)
	res, err := handler(ctx, msgCreateValidator)
	require.NoError(t, err)
	require.NotNil(t, res)

	// must end-block
	updates := app.StakingKeeper.ApplyAndReturnValidatorSetUpdates(ctx)
	require.Equal(t, 1, len(updates))

	// verify the self-delegation exists
	bond, found := app.StakingKeeper.GetDelegation(ctx, sdk.AccAddress(validatorAddr), validatorAddr)
	require.True(t, found)
	gotBond := bond.Shares.RoundInt()
	require.Equal(t, initBond, gotBond,
		"initBond: %v\ngotBond: %v\nbond: %v\n",
		initBond, gotBond, bond)

	newMinSelfDelegation := initBond.Add(sdk.OneInt())
	msgEditValidator := types.NewMsgEditValidator(validatorAddr, types.Description{}, nil, &newMinSelfDelegation)
	res, err = handler(ctx, msgEditValidator)
	require.Error(t, err)
	require.Nil(t, res)
}

func TestIncrementsMsgUnbond(t *testing.T) {
	initPower := int64(1000)
	initBond := sdk.TokensFromConsensusPower(initPower)

	app, ctx, delAddrs, valAddrs := bootstrapHandlerGenesisTest(t, initPower, 2, 1000000000)
	handler := staking.NewHandler(app.StakingKeeper)

	params := app.StakingKeeper.GetParams(ctx)
	denom := params.BondDenom

	// create validator, delegate
	validatorAddr, delegatorAddr := valAddrs[0], delAddrs[1]

	msgCreateValidator := NewTestMsgCreateValidator(validatorAddr, PKs[0], initBond)
	res, err := handler(ctx, msgCreateValidator)
	require.NoError(t, err)
	require.NotNil(t, res)

	// initial balance
	amt1 := app.BankKeeper.GetBalance(ctx, delegatorAddr, denom).Amount

	msgDelegate := NewTestMsgDelegate(delegatorAddr, validatorAddr, initBond)
	res, err = handler(ctx, msgDelegate)
	require.NoError(t, err)
	require.NotNil(t, res)

	// balance should have been subtracted after delegation
	amt2 := app.BankKeeper.GetBalance(ctx, delegatorAddr, denom).Amount
	require.True(sdk.IntEq(t, amt1.Sub(initBond), amt2))

	// apply TM updates
	app.StakingKeeper.ApplyAndReturnValidatorSetUpdates(ctx)

	validator, found := app.StakingKeeper.GetValidator(ctx, validatorAddr)
	require.True(t, found)
	require.Equal(t, initBond.MulRaw(2), validator.DelegatorShares.RoundInt())
	require.Equal(t, initBond.MulRaw(2), validator.BondedTokens())

	// just send the same msgUnbond multiple times
	// TODO use decimals here
	unbondAmt := sdk.NewCoin(sdk.DefaultBondDenom, sdk.NewInt(10))
	msgUndelegate := types.NewMsgUndelegate(delegatorAddr, validatorAddr, unbondAmt)
	numUnbonds := int64(5)

	for i := int64(0); i < numUnbonds; i++ {
		res, err := handler(ctx, msgUndelegate)
		require.NoError(t, err)
		require.NotNil(t, res)

		ts := &gogotypes.Timestamp{}
		types.ModuleCdc.MustUnmarshalBinaryLengthPrefixed(res.Data, ts)

		finishTime, err := gogotypes.TimestampFromProto(ts)
		require.NoError(t, err)

		ctx = ctx.WithBlockTime(finishTime)
		staking.EndBlocker(ctx, app.StakingKeeper)

		// check that the accounts and the bond account have the appropriate values
		validator, found = app.StakingKeeper.GetValidator(ctx, validatorAddr)
		require.True(t, found)
		bond, found := app.StakingKeeper.GetDelegation(ctx, delegatorAddr, validatorAddr)
		require.True(t, found)

		expBond := initBond.Sub(unbondAmt.Amount.Mul(sdk.NewInt(i + 1)))
		expDelegatorShares := initBond.MulRaw(2).Sub(unbondAmt.Amount.Mul(sdk.NewInt(i + 1)))
		expDelegatorAcc := initBond.Sub(expBond)

		gotBond := bond.Shares.RoundInt()
		gotDelegatorShares := validator.DelegatorShares.RoundInt()
		gotDelegatorAcc := app.BankKeeper.GetBalance(ctx, delegatorAddr, params.BondDenom).Amount

		require.Equal(t, expBond.Int64(), gotBond.Int64(),
			"i: %v\nexpBond: %v\ngotBond: %v\nvalidator: %v\nbond: %v\n",
			i, expBond, gotBond, validator, bond)
		require.Equal(t, expDelegatorShares.Int64(), gotDelegatorShares.Int64(),
			"i: %v\nexpDelegatorShares: %v\ngotDelegatorShares: %v\nvalidator: %v\nbond: %v\n",
			i, expDelegatorShares, gotDelegatorShares, validator, bond)
		require.Equal(t, expDelegatorAcc.Int64(), gotDelegatorAcc.Int64(),
			"i: %v\nexpDelegatorAcc: %v\ngotDelegatorAcc: %v\nvalidator: %v\nbond: %v\n",
			i, expDelegatorAcc, gotDelegatorAcc, validator, bond)
	}

	// these are more than we have bonded now
	errorCases := []sdk.Int{
		//1<<64 - 1, // more than int64 power
		//1<<63 + 1, // more than int64 power
		sdk.TokensFromConsensusPower(1<<63 - 1),
		sdk.TokensFromConsensusPower(1 << 31),
		initBond,
	}

	for _, c := range errorCases {
		unbondAmt := sdk.NewCoin(sdk.DefaultBondDenom, c)
		msgUndelegate := types.NewMsgUndelegate(delegatorAddr, validatorAddr, unbondAmt)
		res, err = handler(ctx, msgUndelegate)
		require.Error(t, err)
		require.Nil(t, res)
	}

	leftBonded := initBond.Sub(unbondAmt.Amount.Mul(sdk.NewInt(numUnbonds)))

	// should be able to unbond remaining
	unbondAmt = sdk.NewCoin(sdk.DefaultBondDenom, leftBonded)
	msgUndelegate = types.NewMsgUndelegate(delegatorAddr, validatorAddr, unbondAmt)
	res, err = handler(ctx, msgUndelegate)
	require.NoError(t, err, "msgUnbond: %v\nshares: %s\nleftBonded: %s\n", msgUndelegate, unbondAmt, leftBonded)
	require.NotNil(t, res, "msgUnbond: %v\nshares: %s\nleftBonded: %s\n", msgUndelegate, unbondAmt, leftBonded)
}

func TestMultipleMsgCreateValidator(t *testing.T) {
	initPower := int64(1000)
	initTokens := sdk.TokensFromConsensusPower(initPower)
	app, ctx, delAddrs, valAddrs := bootstrapHandlerGenesisTest(t, initPower, 3, 1000000000)

	handler := staking.NewHandler(app.StakingKeeper)

	params := app.StakingKeeper.GetParams(ctx)
	blockTime := time.Now().UTC()
	ctx = ctx.WithBlockTime(blockTime)

	validatorAddrs := []sdk.ValAddress{
		valAddrs[0],
		valAddrs[1],
		valAddrs[2],
	}
	delegatorAddrs := []sdk.AccAddress{
		delAddrs[0],
		delAddrs[1],
		delAddrs[2],
	}

	// bond them all
	for i, validatorAddr := range validatorAddrs {
		valTokens := sdk.TokensFromConsensusPower(10)
		msgCreateValidatorOnBehalfOf := NewTestMsgCreateValidator(validatorAddr, PKs[i], valTokens)

		res, err := handler(ctx, msgCreateValidatorOnBehalfOf)
		require.NoError(t, err)
		require.NotNil(t, res)

		// verify that the account is bonded
		validators := app.StakingKeeper.GetValidators(ctx, 100)
		require.Equal(t, (i + 1), len(validators))

		val := validators[i]
		balanceExpd := initTokens.Sub(valTokens)
		balanceGot := app.BankKeeper.GetBalance(ctx, delegatorAddrs[i], params.BondDenom).Amount

		require.Equal(t, i+1, len(validators), "expected %d validators got %d, validators: %v", i+1, len(validators), validators)
		require.Equal(t, valTokens, val.DelegatorShares.RoundInt(), "expected %d shares, got %d", 10, val.DelegatorShares)
		require.Equal(t, balanceExpd, balanceGot, "expected account to have %d, got %d", balanceExpd, balanceGot)
	}

	staking.EndBlocker(ctx, app.StakingKeeper)

	// unbond them all by removing delegation
	for i, validatorAddr := range validatorAddrs {
		_, found := app.StakingKeeper.GetValidator(ctx, validatorAddr)
		require.True(t, found)

		unbondAmt := sdk.NewCoin(sdk.DefaultBondDenom, sdk.TokensFromConsensusPower(10))
		msgUndelegate := types.NewMsgUndelegate(delegatorAddrs[i], validatorAddr, unbondAmt) // remove delegation
		res, err := handler(ctx, msgUndelegate)
		require.NoError(t, err)
		require.NotNil(t, res)

		ts := &gogotypes.Timestamp{}
		types.ModuleCdc.MustUnmarshalBinaryLengthPrefixed(res.Data, ts)

		_, err = gogotypes.TimestampFromProto(ts)
		require.NoError(t, err)

		// adds validator into unbonding queue
		staking.EndBlocker(ctx, app.StakingKeeper)

		// removes validator from queue and set
		staking.EndBlocker(ctx.WithBlockTime(blockTime.Add(params.UnbondingTime)), app.StakingKeeper)

		// Check that the validator is deleted from state
		validators := app.StakingKeeper.GetValidators(ctx, 100)
		require.Equal(t, len(validatorAddrs)-(i+1), len(validators),
			"expected %d validators got %d", len(validatorAddrs)-(i+1), len(validators))

		_, found = app.StakingKeeper.GetValidator(ctx, validatorAddr)
		require.False(t, found)

		gotBalance := app.BankKeeper.GetBalance(ctx, delegatorAddrs[i], params.BondDenom).Amount
		require.Equal(t, initTokens, gotBalance, "expected account to have %d, got %d", initTokens, gotBalance)
	}
}

func TestMultipleMsgDelegate(t *testing.T) {
	app, ctx, delAddrs, valAddrs := bootstrapHandlerGenesisTest(t, 1000, 50, 1000000000)
	handler := staking.NewHandler(app.StakingKeeper)
	validatorAddr, delegatorAddrs := valAddrs[0], delAddrs[1:]

	// first make a validator
	msgCreateValidator := NewTestMsgCreateValidator(validatorAddr, PKs[0], sdk.NewInt(10))
	res, err := handler(ctx, msgCreateValidator)
	require.NoError(t, err)
	require.NotNil(t, res)

	// delegate multiple parties
	for _, delegatorAddr := range delegatorAddrs {
		msgDelegate := NewTestMsgDelegate(delegatorAddr, validatorAddr, sdk.NewInt(10))
		res, err := handler(ctx, msgDelegate)
		require.NoError(t, err)
		require.NotNil(t, res)

		// check that the account is bonded
		bond, found := app.StakingKeeper.GetDelegation(ctx, delegatorAddr, validatorAddr)
		require.True(t, found)
		require.NotNil(t, bond, "expected delegatee bond %d to exist", bond)
	}

	// unbond them all
	for _, delegatorAddr := range delegatorAddrs {
		unbondAmt := sdk.NewCoin(sdk.DefaultBondDenom, sdk.NewInt(10))
		msgUndelegate := types.NewMsgUndelegate(delegatorAddr, validatorAddr, unbondAmt)

		res, err := handler(ctx, msgUndelegate)
		require.NoError(t, err)
		require.NotNil(t, res)

		ts := &gogotypes.Timestamp{}
		types.ModuleCdc.MustUnmarshalBinaryLengthPrefixed(res.Data, ts)

		finishTime, err := gogotypes.TimestampFromProto(ts)
		require.NoError(t, err)

		ctx = ctx.WithBlockTime(finishTime)
		staking.EndBlocker(ctx, app.StakingKeeper)

		// check that the account is unbonded
		_, found := app.StakingKeeper.GetDelegation(ctx, delegatorAddr, validatorAddr)
		require.False(t, found)
	}
}

func TestJailValidator(t *testing.T) {
	app, ctx, delAddrs, valAddrs := bootstrapHandlerGenesisTest(t, 1000, 2, 1000000000)
	handler := staking.NewHandler(app.StakingKeeper)
	validatorAddr, delegatorAddr := valAddrs[0], delAddrs[1]

	// create the validator
	msgCreateValidator := NewTestMsgCreateValidator(validatorAddr, PKs[0], sdk.NewInt(10))
	res, err := handler(ctx, msgCreateValidator)
	require.NoError(t, err)
	require.NotNil(t, res)

	// bond a delegator
	msgDelegate := NewTestMsgDelegate(delegatorAddr, validatorAddr, sdk.NewInt(10))
	res, err = handler(ctx, msgDelegate)
	require.NoError(t, err)
	require.NotNil(t, res)

	// unbond the validators bond portion
	unbondAmt := sdk.NewCoin(sdk.DefaultBondDenom, sdk.NewInt(10))
	msgUndelegateValidator := types.NewMsgUndelegate(sdk.AccAddress(validatorAddr), validatorAddr, unbondAmt)
	res, err = handler(ctx, msgUndelegateValidator)
	require.NoError(t, err)
	require.NotNil(t, res)

	ts := &gogotypes.Timestamp{}
	types.ModuleCdc.MustUnmarshalBinaryLengthPrefixed(res.Data, ts)

	finishTime, err := gogotypes.TimestampFromProto(ts)
	require.NoError(t, err)

	ctx = ctx.WithBlockTime(finishTime)
	staking.EndBlocker(ctx, app.StakingKeeper)

	validator, found := app.StakingKeeper.GetValidator(ctx, validatorAddr)
	require.True(t, found)
	require.True(t, validator.Jailed, "%v", validator)

	// test that the delegator can still withdraw their bonds
	msgUndelegateDelegator := types.NewMsgUndelegate(delegatorAddr, validatorAddr, unbondAmt)

	res, err = handler(ctx, msgUndelegateDelegator)
	require.NoError(t, err)
	require.NotNil(t, res)

	ts = &gogotypes.Timestamp{}
	types.ModuleCdc.MustUnmarshalBinaryLengthPrefixed(res.Data, ts)

	finishTime, err = gogotypes.TimestampFromProto(ts)
	require.NoError(t, err)

	ctx = ctx.WithBlockTime(finishTime)
	staking.EndBlocker(ctx, app.StakingKeeper)

	// verify that the pubkey can now be reused
	res, err = handler(ctx, msgCreateValidator)
	require.NoError(t, err)
	require.NotNil(t, res)
}

func TestValidatorQueue(t *testing.T) {
	app, ctx, delAddrs, valAddrs := bootstrapHandlerGenesisTest(t, 1000, 2, 1000000000)
	handler := staking.NewHandler(app.StakingKeeper)
	validatorAddr, delegatorAddr := valAddrs[0], delAddrs[1]

	// set the unbonding time
	params := app.StakingKeeper.GetParams(ctx)
	params.UnbondingTime = 7 * time.Second
	app.StakingKeeper.SetParams(ctx, params)

	// create the validator
	valTokens := sdk.TokensFromConsensusPower(10)
	msgCreateValidator := NewTestMsgCreateValidator(validatorAddr, PKs[0], valTokens)
	res, err := handler(ctx, msgCreateValidator)
	require.NoError(t, err)
	require.NotNil(t, res)

	// bond a delegator
	delTokens := sdk.TokensFromConsensusPower(10)
	msgDelegate := NewTestMsgDelegate(delegatorAddr, validatorAddr, delTokens)
	res, err = handler(ctx, msgDelegate)
	require.NoError(t, err)
	require.NotNil(t, res)

	staking.EndBlocker(ctx, app.StakingKeeper)

	// unbond the all self-delegation to put validator in unbonding state
	unbondAmt := sdk.NewCoin(sdk.DefaultBondDenom, delTokens)
	msgUndelegateValidator := types.NewMsgUndelegate(sdk.AccAddress(validatorAddr), validatorAddr, unbondAmt)
	res, err = handler(ctx, msgUndelegateValidator)
	require.NoError(t, err)
	require.NotNil(t, res)

	ts := &gogotypes.Timestamp{}
	types.ModuleCdc.MustUnmarshalBinaryLengthPrefixed(res.Data, ts)

	finishTime, err := gogotypes.TimestampFromProto(ts)
	require.NoError(t, err)

	ctx = ctx.WithBlockTime(finishTime)
	staking.EndBlocker(ctx, app.StakingKeeper)

	origHeader := ctx.BlockHeader()

	validator, found := app.StakingKeeper.GetValidator(ctx, validatorAddr)
	require.True(t, found)
	require.True(t, validator.IsUnbonding(), "%v", validator)

	// should still be unbonding at time 6 seconds later
	ctx = ctx.WithBlockTime(origHeader.Time.Add(time.Second * 6))
	staking.EndBlocker(ctx, app.StakingKeeper)

	validator, found = app.StakingKeeper.GetValidator(ctx, validatorAddr)
	require.True(t, found)
	require.True(t, validator.IsUnbonding(), "%v", validator)

	// should be in unbonded state at time 7 seconds later
	ctx = ctx.WithBlockTime(origHeader.Time.Add(time.Second * 7))
	staking.EndBlocker(ctx, app.StakingKeeper)

	validator, found = app.StakingKeeper.GetValidator(ctx, validatorAddr)
	require.True(t, found)
	require.True(t, validator.IsUnbonded(), "%v", validator)
}

func TestUnbondingPeriod(t *testing.T) {
	app, ctx, _, valAddrs := bootstrapHandlerGenesisTest(t, 1000, 1, 1000000000)
	handler := staking.NewHandler(app.StakingKeeper)
	validatorAddr := valAddrs[0]

	// set the unbonding time
	params := app.StakingKeeper.GetParams(ctx)
	params.UnbondingTime = 7 * time.Second
	app.StakingKeeper.SetParams(ctx, params)

	// create the validator
	valTokens := sdk.TokensFromConsensusPower(10)
	msgCreateValidator := NewTestMsgCreateValidator(validatorAddr, PKs[0], valTokens)
	res, err := handler(ctx, msgCreateValidator)
	require.NoError(t, err)
	require.NotNil(t, res)

	staking.EndBlocker(ctx, app.StakingKeeper)

	// begin unbonding
	unbondAmt := sdk.NewCoin(sdk.DefaultBondDenom, sdk.TokensFromConsensusPower(10))
	msgUndelegate := types.NewMsgUndelegate(sdk.AccAddress(validatorAddr), validatorAddr, unbondAmt)
	res, err = handler(ctx, msgUndelegate)
	require.NoError(t, err)
	require.NotNil(t, res)

	origHeader := ctx.BlockHeader()

	_, found := app.StakingKeeper.GetUnbondingDelegation(ctx, sdk.AccAddress(validatorAddr), validatorAddr)
	require.True(t, found, "should not have unbonded")

	// cannot complete unbonding at same time
	staking.EndBlocker(ctx, app.StakingKeeper)
	_, found = app.StakingKeeper.GetUnbondingDelegation(ctx, sdk.AccAddress(validatorAddr), validatorAddr)
	require.True(t, found, "should not have unbonded")

	// cannot complete unbonding at time 6 seconds later
	ctx = ctx.WithBlockTime(origHeader.Time.Add(time.Second * 6))
	staking.EndBlocker(ctx, app.StakingKeeper)
	_, found = app.StakingKeeper.GetUnbondingDelegation(ctx, sdk.AccAddress(validatorAddr), validatorAddr)
	require.True(t, found, "should not have unbonded")

	// can complete unbonding at time 7 seconds later
	ctx = ctx.WithBlockTime(origHeader.Time.Add(time.Second * 7))
	staking.EndBlocker(ctx, app.StakingKeeper)
	_, found = app.StakingKeeper.GetUnbondingDelegation(ctx, sdk.AccAddress(validatorAddr), validatorAddr)
	require.False(t, found, "should have unbonded")
}

func TestUnbondingFromUnbondingValidator(t *testing.T) {
	app, ctx, delAddrs, valAddrs := bootstrapHandlerGenesisTest(t, 1000, 2, 1000000000)
	handler := staking.NewHandler(app.StakingKeeper)
	validatorAddr, delegatorAddr := valAddrs[0], delAddrs[1]

	// create the validator
	msgCreateValidator := NewTestMsgCreateValidator(validatorAddr, PKs[0], sdk.NewInt(10))
	res, err := handler(ctx, msgCreateValidator)
	require.NoError(t, err)
	require.NotNil(t, res)

	// bond a delegator
	msgDelegate := NewTestMsgDelegate(delegatorAddr, validatorAddr, sdk.NewInt(10))
	res, err = handler(ctx, msgDelegate)
	require.NoError(t, err)
	require.NotNil(t, res)

	// unbond the validators bond portion
	unbondAmt := sdk.NewCoin(sdk.DefaultBondDenom, sdk.NewInt(10))
	msgUndelegateValidator := types.NewMsgUndelegate(sdk.AccAddress(validatorAddr), validatorAddr, unbondAmt)
	res, err = handler(ctx, msgUndelegateValidator)
	require.NoError(t, err)
	require.NotNil(t, res)

	// change the ctx to Block Time one second before the validator would have unbonded
	ts := &gogotypes.Timestamp{}
	types.ModuleCdc.MustUnmarshalBinaryLengthPrefixed(res.Data, ts)

	finishTime, err := gogotypes.TimestampFromProto(ts)
	require.NoError(t, err)

	ctx = ctx.WithBlockTime(finishTime.Add(time.Second * -1))

	// unbond the delegator from the validator
	msgUndelegateDelegator := types.NewMsgUndelegate(delegatorAddr, validatorAddr, unbondAmt)
	res, err = handler(ctx, msgUndelegateDelegator)
	require.NoError(t, err)
	require.NotNil(t, res)

	ctx = ctx.WithBlockTime(ctx.BlockHeader().Time.Add(app.StakingKeeper.UnbondingTime(ctx)))

	// Run the EndBlocker
	staking.EndBlocker(ctx, app.StakingKeeper)

	// Check to make sure that the unbonding delegation is no longer in state
	// (meaning it was deleted in the above EndBlocker)
	_, found := app.StakingKeeper.GetUnbondingDelegation(ctx, delegatorAddr, validatorAddr)
	require.False(t, found, "should be removed from state")
}

func TestRedelegationPeriod(t *testing.T) {
	app, ctx, _, valAddrs := bootstrapHandlerGenesisTest(t, 1000, 2, 1000000000)
	handler := staking.NewHandler(app.StakingKeeper)
	validatorAddr, validatorAddr2 := valAddrs[0], valAddrs[1]
	denom := app.StakingKeeper.GetParams(ctx).BondDenom

	// set the unbonding time
	params := app.StakingKeeper.GetParams(ctx)
	params.UnbondingTime = 7 * time.Second
	app.StakingKeeper.SetParams(ctx, params)

	// create the validators
	msgCreateValidator := NewTestMsgCreateValidator(validatorAddr, PKs[0], sdk.NewInt(10))

	// initial balance
	amt1 := app.BankKeeper.GetBalance(ctx, sdk.AccAddress(validatorAddr), denom).Amount

	res, err := handler(ctx, msgCreateValidator)
	require.NoError(t, err)
	require.NotNil(t, res)

	// balance should have been subtracted after creation
	amt2 := app.BankKeeper.GetBalance(ctx, sdk.AccAddress(validatorAddr), denom).Amount
	require.Equal(t, amt1.Sub(sdk.NewInt(10)).Int64(), amt2.Int64(), "expected coins to be subtracted")

	msgCreateValidator = NewTestMsgCreateValidator(validatorAddr2, PKs[1], sdk.NewInt(10))
	res, err = handler(ctx, msgCreateValidator)
	require.NoError(t, err)
	require.NotNil(t, res)

	bal1 := app.BankKeeper.GetAllBalances(ctx, sdk.AccAddress(validatorAddr))

	// begin redelegate
	redAmt := sdk.NewCoin(sdk.DefaultBondDenom, sdk.NewInt(10))
	msgBeginRedelegate := types.NewMsgBeginRedelegate(sdk.AccAddress(validatorAddr), validatorAddr, validatorAddr2, redAmt)
	res, err = handler(ctx, msgBeginRedelegate)
	require.NoError(t, err)
	require.NotNil(t, res)

	// origin account should not lose tokens as with a regular delegation
	bal2 := app.BankKeeper.GetAllBalances(ctx, sdk.AccAddress(validatorAddr))
	require.Equal(t, bal1, bal2)

	origHeader := ctx.BlockHeader()

	// cannot complete redelegation at same time
	staking.EndBlocker(ctx, app.StakingKeeper)
	_, found := app.StakingKeeper.GetRedelegation(ctx, sdk.AccAddress(validatorAddr), validatorAddr, validatorAddr2)
	require.True(t, found, "should not have unbonded")

	// cannot complete redelegation at time 6 seconds later
	ctx = ctx.WithBlockTime(origHeader.Time.Add(time.Second * 6))
	staking.EndBlocker(ctx, app.StakingKeeper)
	_, found = app.StakingKeeper.GetRedelegation(ctx, sdk.AccAddress(validatorAddr), validatorAddr, validatorAddr2)
	require.True(t, found, "should not have unbonded")

	// can complete redelegation at time 7 seconds later
	ctx = ctx.WithBlockTime(origHeader.Time.Add(time.Second * 7))
	staking.EndBlocker(ctx, app.StakingKeeper)
	_, found = app.StakingKeeper.GetRedelegation(ctx, sdk.AccAddress(validatorAddr), validatorAddr, validatorAddr2)
	require.False(t, found, "should have unbonded")
}

func TestTransitiveRedelegation(t *testing.T) {
	app, ctx, _, valAddrs := bootstrapHandlerGenesisTest(t, 1000, 3, 1000000000)
	handler := staking.NewHandler(app.StakingKeeper)

	validatorAddr := valAddrs[0]
	validatorAddr2 := valAddrs[1]
	validatorAddr3 := valAddrs[2]

	blockTime := time.Now().UTC()
	ctx = ctx.WithBlockTime(blockTime)

	// create the validators
	msgCreateValidator := NewTestMsgCreateValidator(validatorAddr, PKs[0], sdk.NewInt(10))
	res, err := handler(ctx, msgCreateValidator)
	require.NoError(t, err)
	require.NotNil(t, res)

	msgCreateValidator = NewTestMsgCreateValidator(validatorAddr2, PKs[1], sdk.NewInt(10))
	res, err = handler(ctx, msgCreateValidator)
	require.NoError(t, err)
	require.NotNil(t, res)

	msgCreateValidator = NewTestMsgCreateValidator(validatorAddr3, PKs[2], sdk.NewInt(10))
	res, err = handler(ctx, msgCreateValidator)
	require.NoError(t, err)
	require.NotNil(t, res)

	// begin redelegate
	redAmt := sdk.NewCoin(sdk.DefaultBondDenom, sdk.NewInt(10))
	msgBeginRedelegate := types.NewMsgBeginRedelegate(sdk.AccAddress(validatorAddr), validatorAddr, validatorAddr2, redAmt)
	res, err = handler(ctx, msgBeginRedelegate)
	require.NoError(t, err)
	require.NotNil(t, res)

	// cannot redelegation to next validator while first delegation exists
	msgBeginRedelegate = types.NewMsgBeginRedelegate(sdk.AccAddress(validatorAddr), validatorAddr2, validatorAddr3, redAmt)
	res, err = handler(ctx, msgBeginRedelegate)
	require.Error(t, err)
	require.Nil(t, res)

	params := app.StakingKeeper.GetParams(ctx)
	ctx = ctx.WithBlockTime(blockTime.Add(params.UnbondingTime))

	// complete first redelegation
	staking.EndBlocker(ctx, app.StakingKeeper)

	// now should be able to redelegate from the second validator to the third
	res, err = handler(ctx, msgBeginRedelegate)
	require.NoError(t, err)
	require.NotNil(t, res)
}

func TestMultipleRedelegationAtSameTime(t *testing.T) {
	app, ctx, _, valAddrs := bootstrapHandlerGenesisTest(t, 1000, 2, 1000000000)
	handler := staking.NewHandler(app.StakingKeeper)

	valAddr := valAddrs[0]
	valAddr2 := valAddrs[1]

	// set the unbonding time
	params := app.StakingKeeper.GetParams(ctx)
	params.UnbondingTime = 1 * time.Second
	app.StakingKeeper.SetParams(ctx, params)

	// create the validators
	valTokens := sdk.TokensFromConsensusPower(10)
	msgCreateValidator := NewTestMsgCreateValidator(valAddr, PKs[0], valTokens)
	res, err := handler(ctx, msgCreateValidator)
	require.NoError(t, err)
	require.NotNil(t, res)

	msgCreateValidator = NewTestMsgCreateValidator(valAddr2, PKs[1], valTokens)
	res, err = handler(ctx, msgCreateValidator)
	require.NoError(t, err)
	require.NotNil(t, res)

	// end block to bond them
	staking.EndBlocker(ctx, app.StakingKeeper)

	// begin a redelegate
	selfDelAddr := sdk.AccAddress(valAddr) // (the validator is it's own delegator)
	redAmt := sdk.NewCoin(sdk.DefaultBondDenom, valTokens.QuoRaw(2))
	msgBeginRedelegate := types.NewMsgBeginRedelegate(selfDelAddr, valAddr, valAddr2, redAmt)
	res, err = handler(ctx, msgBeginRedelegate)
	require.NoError(t, err)
	require.NotNil(t, res)

	// there should only be one entry in the redelegation object
	rd, found := app.StakingKeeper.GetRedelegation(ctx, selfDelAddr, valAddr, valAddr2)
	require.True(t, found)
	require.Len(t, rd.Entries, 1)

	// start a second redelegation at this same time as the first
	res, err = handler(ctx, msgBeginRedelegate)
	require.NoError(t, err)
	require.NotNil(t, res)

	// now there should be two entries
	rd, found = app.StakingKeeper.GetRedelegation(ctx, selfDelAddr, valAddr, valAddr2)
	require.True(t, found)
	require.Len(t, rd.Entries, 2)

	// move forward in time, should complete both redelegations
	ctx = ctx.WithBlockTime(ctx.BlockHeader().Time.Add(1 * time.Second))
	staking.EndBlocker(ctx, app.StakingKeeper)

	rd, found = app.StakingKeeper.GetRedelegation(ctx, selfDelAddr, valAddr, valAddr2)
	require.False(t, found)
}

func TestMultipleRedelegationAtUniqueTimes(t *testing.T) {
	app, ctx, _, valAddrs := bootstrapHandlerGenesisTest(t, 1000, 2, 1000000000)
	handler := staking.NewHandler(app.StakingKeeper)

	valAddr := valAddrs[0]
	valAddr2 := valAddrs[1]

	// set the unbonding time
	params := app.StakingKeeper.GetParams(ctx)
	params.UnbondingTime = 10 * time.Second
	app.StakingKeeper.SetParams(ctx, params)

	// create the validators
	valTokens := sdk.TokensFromConsensusPower(10)
	msgCreateValidator := NewTestMsgCreateValidator(valAddr, PKs[0], valTokens)
	res, err := handler(ctx, msgCreateValidator)
	require.NoError(t, err)
	require.NotNil(t, res)

	msgCreateValidator = NewTestMsgCreateValidator(valAddr2, PKs[1], valTokens)
	res, err = handler(ctx, msgCreateValidator)
	require.NoError(t, err)
	require.NotNil(t, res)

	// end block to bond them
	staking.EndBlocker(ctx, app.StakingKeeper)

	// begin a redelegate
	selfDelAddr := sdk.AccAddress(valAddr) // (the validator is it's own delegator)
	redAmt := sdk.NewCoin(sdk.DefaultBondDenom, valTokens.QuoRaw(2))
	msgBeginRedelegate := types.NewMsgBeginRedelegate(selfDelAddr, valAddr, valAddr2, redAmt)
	res, err = handler(ctx, msgBeginRedelegate)
	require.NoError(t, err)
	require.NotNil(t, res)

	// move forward in time and start a second redelegation
	ctx = ctx.WithBlockTime(ctx.BlockHeader().Time.Add(5 * time.Second))
	res, err = handler(ctx, msgBeginRedelegate)
	require.NoError(t, err)
	require.NotNil(t, res)

	// now there should be two entries
	rd, found := app.StakingKeeper.GetRedelegation(ctx, selfDelAddr, valAddr, valAddr2)
	require.True(t, found)
	require.Len(t, rd.Entries, 2)

	// move forward in time, should complete the first redelegation, but not the second
	ctx = ctx.WithBlockTime(ctx.BlockHeader().Time.Add(5 * time.Second))
	staking.EndBlocker(ctx, app.StakingKeeper)
	rd, found = app.StakingKeeper.GetRedelegation(ctx, selfDelAddr, valAddr, valAddr2)
	require.True(t, found)
	require.Len(t, rd.Entries, 1)

	// move forward in time, should complete the second redelegation
	ctx = ctx.WithBlockTime(ctx.BlockHeader().Time.Add(5 * time.Second))
	staking.EndBlocker(ctx, app.StakingKeeper)
	rd, found = app.StakingKeeper.GetRedelegation(ctx, selfDelAddr, valAddr, valAddr2)
	require.False(t, found)
}

func TestMultipleUnbondingDelegationAtSameTime(t *testing.T) {
	app, ctx, _, valAddrs := bootstrapHandlerGenesisTest(t, 1000, 1, 1000000000)
	handler := staking.NewHandler(app.StakingKeeper)

	valAddr := valAddrs[0]

	// set the unbonding time
	params := app.StakingKeeper.GetParams(ctx)
	params.UnbondingTime = 1 * time.Second
	app.StakingKeeper.SetParams(ctx, params)

	// create the validator
	valTokens := sdk.TokensFromConsensusPower(10)
	msgCreateValidator := NewTestMsgCreateValidator(valAddr, PKs[0], valTokens)
	res, err := handler(ctx, msgCreateValidator)
	require.NoError(t, err)
	require.NotNil(t, res)

	// end block to bond
	staking.EndBlocker(ctx, app.StakingKeeper)

	// begin an unbonding delegation
	selfDelAddr := sdk.AccAddress(valAddr) // (the validator is it's own delegator)
	unbondAmt := sdk.NewCoin(sdk.DefaultBondDenom, valTokens.QuoRaw(2))
	msgUndelegate := types.NewMsgUndelegate(selfDelAddr, valAddr, unbondAmt)
	res, err = handler(ctx, msgUndelegate)
	require.NoError(t, err)
	require.NotNil(t, res)

	// there should only be one entry in the ubd object
	ubd, found := app.StakingKeeper.GetUnbondingDelegation(ctx, selfDelAddr, valAddr)
	require.True(t, found)
	require.Len(t, ubd.Entries, 1)

	// start a second ubd at this same time as the first
	res, err = handler(ctx, msgUndelegate)
	require.NoError(t, err)
	require.NotNil(t, res)

	// now there should be two entries
	ubd, found = app.StakingKeeper.GetUnbondingDelegation(ctx, selfDelAddr, valAddr)
	require.True(t, found)
	require.Len(t, ubd.Entries, 2)

	// move forwaubd in time, should complete both ubds
	ctx = ctx.WithBlockTime(ctx.BlockHeader().Time.Add(1 * time.Second))
	staking.EndBlocker(ctx, app.StakingKeeper)

	ubd, found = app.StakingKeeper.GetUnbondingDelegation(ctx, selfDelAddr, valAddr)
	require.False(t, found)
}

func TestMultipleUnbondingDelegationAtUniqueTimes(t *testing.T) {
	app, ctx, _, valAddrs := bootstrapHandlerGenesisTest(t, 1000, 1, 1000000000)
	handler := staking.NewHandler(app.StakingKeeper)
	valAddr := valAddrs[0]

	// set the unbonding time
	params := app.StakingKeeper.GetParams(ctx)
	params.UnbondingTime = 10 * time.Second
	app.StakingKeeper.SetParams(ctx, params)

	// create the validator
	valTokens := sdk.TokensFromConsensusPower(10)
	msgCreateValidator := NewTestMsgCreateValidator(valAddr, PKs[0], valTokens)
	res, err := handler(ctx, msgCreateValidator)
	require.NoError(t, err)
	require.NotNil(t, res)

	// end block to bond
	staking.EndBlocker(ctx, app.StakingKeeper)

	// begin an unbonding delegation
	selfDelAddr := sdk.AccAddress(valAddr) // (the validator is it's own delegator)
	unbondAmt := sdk.NewCoin(sdk.DefaultBondDenom, valTokens.QuoRaw(2))
	msgUndelegate := types.NewMsgUndelegate(selfDelAddr, valAddr, unbondAmt)
	res, err = handler(ctx, msgUndelegate)
	require.NoError(t, err)
	require.NotNil(t, res)

	// there should only be one entry in the ubd object
	ubd, found := app.StakingKeeper.GetUnbondingDelegation(ctx, selfDelAddr, valAddr)
	require.True(t, found)
	require.Len(t, ubd.Entries, 1)

	// move forwaubd in time and start a second redelegation
	ctx = ctx.WithBlockTime(ctx.BlockHeader().Time.Add(5 * time.Second))
	res, err = handler(ctx, msgUndelegate)
	require.NoError(t, err)
	require.NotNil(t, res)

	// now there should be two entries
	ubd, found = app.StakingKeeper.GetUnbondingDelegation(ctx, selfDelAddr, valAddr)
	require.True(t, found)
	require.Len(t, ubd.Entries, 2)

	// move forwaubd in time, should complete the first redelegation, but not the second
	ctx = ctx.WithBlockTime(ctx.BlockHeader().Time.Add(5 * time.Second))
	staking.EndBlocker(ctx, app.StakingKeeper)
	ubd, found = app.StakingKeeper.GetUnbondingDelegation(ctx, selfDelAddr, valAddr)
	require.True(t, found)
	require.Len(t, ubd.Entries, 1)

	// move forwaubd in time, should complete the second redelegation
	ctx = ctx.WithBlockTime(ctx.BlockHeader().Time.Add(5 * time.Second))
	staking.EndBlocker(ctx, app.StakingKeeper)
	ubd, found = app.StakingKeeper.GetUnbondingDelegation(ctx, selfDelAddr, valAddr)
	require.False(t, found)
}

func TestUnbondingWhenExcessValidators(t *testing.T) {
	app, ctx, _, valAddrs := bootstrapHandlerGenesisTest(t, 1000, 3, 1000000000)
	handler := staking.NewHandler(app.StakingKeeper)

	validatorAddr1 := valAddrs[0]
	validatorAddr2 := valAddrs[1]
	validatorAddr3 := valAddrs[2]

	// set the unbonding time
	params := app.StakingKeeper.GetParams(ctx)
	params.MaxValidators = 2
	app.StakingKeeper.SetParams(ctx, params)

	// add three validators
	valTokens1 := sdk.TokensFromConsensusPower(50)
	msgCreateValidator := NewTestMsgCreateValidator(validatorAddr1, PKs[0], valTokens1)
	res, err := handler(ctx, msgCreateValidator)
	require.NoError(t, err)
	require.NotNil(t, res)

	// apply TM updates
	app.StakingKeeper.ApplyAndReturnValidatorSetUpdates(ctx)
	require.Equal(t, 1, len(app.StakingKeeper.GetLastValidators(ctx)))

	valTokens2 := sdk.TokensFromConsensusPower(30)
	msgCreateValidator = NewTestMsgCreateValidator(validatorAddr2, PKs[1], valTokens2)
	res, err = handler(ctx, msgCreateValidator)
	require.NoError(t, err)
	require.NotNil(t, res)

	// apply TM updates
	app.StakingKeeper.ApplyAndReturnValidatorSetUpdates(ctx)
	require.Equal(t, 2, len(app.StakingKeeper.GetLastValidators(ctx)))

	valTokens3 := sdk.TokensFromConsensusPower(10)
	msgCreateValidator = NewTestMsgCreateValidator(validatorAddr3, PKs[2], valTokens3)
	res, err = handler(ctx, msgCreateValidator)
	require.NoError(t, err)
	require.NotNil(t, res)

	// apply TM updates
	app.StakingKeeper.ApplyAndReturnValidatorSetUpdates(ctx)
	require.Equal(t, 2, len(app.StakingKeeper.GetLastValidators(ctx)))

	// unbond the validator-2
	unbondAmt := sdk.NewCoin(sdk.DefaultBondDenom, valTokens2)
	msgUndelegate := types.NewMsgUndelegate(sdk.AccAddress(validatorAddr2), validatorAddr2, unbondAmt)
	res, err = handler(ctx, msgUndelegate)
	require.NoError(t, err)
	require.NotNil(t, res)

	// apply TM updates
	app.StakingKeeper.ApplyAndReturnValidatorSetUpdates(ctx)

	// because there are extra validators waiting to get in, the queued
	// validator (aka. validator-1) should make it into the bonded group, thus
	// the total number of validators should stay the same
	vals := app.StakingKeeper.GetLastValidators(ctx)
	require.Equal(t, 2, len(vals), "vals %v", vals)
	val1, found := app.StakingKeeper.GetValidator(ctx, validatorAddr1)
	require.True(t, found)
	require.Equal(t, sdk.Bonded, val1.Status, "%v", val1)
}

func TestBondUnbondRedelegateSlashTwice(t *testing.T) {
	app, ctx, delAddrs, valAddrs := bootstrapHandlerGenesisTest(t, 1000, 3, 1000000000)

	handler := staking.NewHandler(app.StakingKeeper)

	valA, valB, del := valAddrs[0], valAddrs[1], delAddrs[2]
	consAddr0 := sdk.ConsAddress(PKs[0].Address())

	valTokens := sdk.TokensFromConsensusPower(10)
	msgCreateValidator := NewTestMsgCreateValidator(valA, PKs[0], valTokens)
	res, err := handler(ctx, msgCreateValidator)
	require.NoError(t, err)
	require.NotNil(t, res)

	msgCreateValidator = NewTestMsgCreateValidator(valB, PKs[1], valTokens)
	res, err = handler(ctx, msgCreateValidator)
	require.NoError(t, err)
	require.NotNil(t, res)

	// delegate 10 stake
	msgDelegate := NewTestMsgDelegate(del, valA, valTokens)
	res, err = handler(ctx, msgDelegate)
	require.NoError(t, err)
	require.NotNil(t, res)

	// apply Tendermint updates
	updates := app.StakingKeeper.ApplyAndReturnValidatorSetUpdates(ctx)
	require.Equal(t, 2, len(updates))

	// a block passes
	ctx = ctx.WithBlockHeight(1)

	// begin unbonding 4 stake
	unbondAmt := sdk.NewCoin(sdk.DefaultBondDenom, sdk.TokensFromConsensusPower(4))
	msgUndelegate := types.NewMsgUndelegate(del, valA, unbondAmt)
	res, err = handler(ctx, msgUndelegate)
	require.NoError(t, err)
	require.NotNil(t, res)

	// begin redelegate 6 stake
	redAmt := sdk.NewCoin(sdk.DefaultBondDenom, sdk.TokensFromConsensusPower(6))
	msgBeginRedelegate := types.NewMsgBeginRedelegate(del, valA, valB, redAmt)
	res, err = handler(ctx, msgBeginRedelegate)
	require.NoError(t, err)
	require.NotNil(t, res)

	// destination delegation should have 6 shares
	delegation, found := app.StakingKeeper.GetDelegation(ctx, del, valB)
	require.True(t, found)
	require.Equal(t, sdk.NewDecFromInt(redAmt.Amount), delegation.Shares)

	// must apply validator updates
	updates = app.StakingKeeper.ApplyAndReturnValidatorSetUpdates(ctx)
	require.Equal(t, 2, len(updates))

	// slash the validator by half
	app.StakingKeeper.Slash(ctx, consAddr0, 0, 20, sdk.NewDecWithPrec(5, 1))

	// unbonding delegation should have been slashed by half
	ubd, found := app.StakingKeeper.GetUnbondingDelegation(ctx, del, valA)
	require.True(t, found)
	require.Len(t, ubd.Entries, 1)
	require.Equal(t, unbondAmt.Amount.QuoRaw(2), ubd.Entries[0].Balance)

	// redelegation should have been slashed by half
	redelegation, found := app.StakingKeeper.GetRedelegation(ctx, del, valA, valB)
	require.True(t, found)
	require.Len(t, redelegation.Entries, 1)

	// destination delegation should have been slashed by half
	delegation, found = app.StakingKeeper.GetDelegation(ctx, del, valB)
	require.True(t, found)
	require.Equal(t, sdk.NewDecFromInt(redAmt.Amount.QuoRaw(2)), delegation.Shares)

	// validator power should have been reduced by half
	validator, found := app.StakingKeeper.GetValidator(ctx, valA)
	require.True(t, found)
	require.Equal(t, valTokens.QuoRaw(2), validator.GetBondedTokens())

	// slash the validator for an infraction committed after the unbonding and redelegation begin
	ctx = ctx.WithBlockHeight(3)
	app.StakingKeeper.Slash(ctx, consAddr0, 2, 10, sdk.NewDecWithPrec(5, 1))

	// unbonding delegation should be unchanged
	ubd, found = app.StakingKeeper.GetUnbondingDelegation(ctx, del, valA)
	require.True(t, found)
	require.Len(t, ubd.Entries, 1)
	require.Equal(t, unbondAmt.Amount.QuoRaw(2), ubd.Entries[0].Balance)

	// redelegation should be unchanged
	redelegation, found = app.StakingKeeper.GetRedelegation(ctx, del, valA, valB)
	require.True(t, found)
	require.Len(t, redelegation.Entries, 1)

	// destination delegation should be unchanged
	delegation, found = app.StakingKeeper.GetDelegation(ctx, del, valB)
	require.True(t, found)
	require.Equal(t, sdk.NewDecFromInt(redAmt.Amount.QuoRaw(2)), delegation.Shares)

	// end blocker
	staking.EndBlocker(ctx, app.StakingKeeper)

	// validator power should have been reduced to zero
	// validator should be in unbonding state
	validator, _ = app.StakingKeeper.GetValidator(ctx, valA)
	require.Equal(t, validator.GetStatus(), sdk.Unbonding)
}

func TestInvalidMsg(t *testing.T) {
	k := keeper.Keeper{}
	h := staking.NewHandler(k)

<<<<<<< HEAD
	res, err := h(sdk.NewContext(nil, tmproto.Header{}, false, nil), sdk.NewTestMsg())
=======
	res, err := h(sdk.NewContext(nil, abci.Header{}, false, nil), testdata.NewTestMsg())
>>>>>>> e6bb2e7e
	require.Error(t, err)
	require.Nil(t, res)
	require.True(t, strings.Contains(err.Error(), "unrecognized staking message type"))
}

func TestInvalidCoinDenom(t *testing.T) {
	app, ctx, delAddrs, valAddrs := bootstrapHandlerGenesisTest(t, 1000, 3, 1000000000)
	handler := staking.NewHandler(app.StakingKeeper)

	valA, valB, delAddr := valAddrs[0], valAddrs[1], delAddrs[2]

	valTokens := sdk.TokensFromConsensusPower(100)
	invalidCoin := sdk.NewCoin("churros", valTokens)
	validCoin := sdk.NewCoin(sdk.DefaultBondDenom, valTokens)
	oneCoin := sdk.NewCoin(sdk.DefaultBondDenom, sdk.OneInt())

	commission := types.NewCommissionRates(sdk.OneDec(), sdk.OneDec(), sdk.ZeroDec())

	msgCreate := types.NewMsgCreateValidator(valA, PKs[0], invalidCoin, types.Description{}, commission, sdk.OneInt())
	res, err := handler(ctx, msgCreate)
	require.Error(t, err)
	require.Nil(t, res)

	msgCreate = types.NewMsgCreateValidator(valA, PKs[0], validCoin, types.Description{}, commission, sdk.OneInt())
	res, err = handler(ctx, msgCreate)
	require.NoError(t, err)
	require.NotNil(t, res)

	msgCreate = types.NewMsgCreateValidator(valB, PKs[1], validCoin, types.Description{}, commission, sdk.OneInt())
	res, err = handler(ctx, msgCreate)
	require.NoError(t, err)
	require.NotNil(t, res)

	msgDelegate := types.NewMsgDelegate(delAddr, valA, invalidCoin)
	res, err = handler(ctx, msgDelegate)
	require.Error(t, err)
	require.Nil(t, res)

	msgDelegate = types.NewMsgDelegate(delAddr, valA, validCoin)
	res, err = handler(ctx, msgDelegate)
	require.NoError(t, err)
	require.NotNil(t, res)

	msgUndelegate := types.NewMsgUndelegate(delAddr, valA, invalidCoin)
	res, err = handler(ctx, msgUndelegate)
	require.Error(t, err)
	require.Nil(t, res)

	msgUndelegate = types.NewMsgUndelegate(delAddr, valA, oneCoin)
	res, err = handler(ctx, msgUndelegate)
	require.NoError(t, err)
	require.NotNil(t, res)

	msgRedelegate := types.NewMsgBeginRedelegate(delAddr, valA, valB, invalidCoin)
	res, err = handler(ctx, msgRedelegate)
	require.Error(t, err)
	require.Nil(t, res)

	msgRedelegate = types.NewMsgBeginRedelegate(delAddr, valA, valB, oneCoin)
	res, err = handler(ctx, msgRedelegate)
	require.NoError(t, err)
	require.NotNil(t, res)
}<|MERGE_RESOLUTION|>--- conflicted
+++ resolved
@@ -1442,11 +1442,7 @@
 	k := keeper.Keeper{}
 	h := staking.NewHandler(k)
 
-<<<<<<< HEAD
-	res, err := h(sdk.NewContext(nil, tmproto.Header{}, false, nil), sdk.NewTestMsg())
-=======
-	res, err := h(sdk.NewContext(nil, abci.Header{}, false, nil), testdata.NewTestMsg())
->>>>>>> e6bb2e7e
+	res, err := h(sdk.NewContext(nil, tmproto.Header{}, false, nil), testdata.NewTestMsg())
 	require.Error(t, err)
 	require.Nil(t, res)
 	require.True(t, strings.Contains(err.Error(), "unrecognized staking message type"))
