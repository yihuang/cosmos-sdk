package staking

import (
	"encoding/json"

	"github.com/cosmos/cosmos-sdk/codec"
	sdk "github.com/cosmos/cosmos-sdk/types"
	"github.com/cosmos/cosmos-sdk/x/auth"
	"github.com/cosmos/cosmos-sdk/x/staking/types"
	abci "github.com/tendermint/tendermint/abci/types"
)

<<<<<<< HEAD
// app module basics object
type AppModuleBasic struct{}

var _ sdk.AppModuleBasic = AppModuleBasic{}

// module name
func (AppModuleBasic) Name() string {
	return ModuleName
}

// module name
func (AppModuleBasic) RegisterCodec(cdc *codec.Codec) {
	RegisterCodec(cdc)
}

// module name
func (AppModuleBasic) DefaultGenesis() json.RawMessage {
	return ModuleCdc.MustMarshalJSON(DefaultGenesisState())
}

// module validate genesis
func (AppModuleBasic) ValidateGenesis(bz json.RawMessage) error {
	var data GenesisState
	err := ModuleCdc.UnmarshalJSON(bz, &data)
	if err != nil {
		return err
	}
	return ValidateGenesis(data)
}

//___________________________
=======
var _ sdk.AppModule = AppModule{}

>>>>>>> 8008e486
// app module
type AppModule struct {
	AppModuleBasic
	keeper      Keeper
	fcKeeper    FeeCollectionKeeper
	distrKeeper DistributionKeeper
	accKeeper   auth.AccountKeeper
}

// NewAppModule creates a new AppModule object
func NewAppModule(keeper Keeper, fcKeeper types.FeeCollectionKeeper,
	distrKeeper types.DistributionKeeper, accKeeper auth.AccountKeeper) AppModule {

	return AppModule{
		AppModuleBasic: AppModuleBasic{},
		keeper:         keeper,
		fcKeeper:       fcKeeper,
		distrKeeper:    distrKeeper,
		accKeeper:      accKeeper,
	}
}

<<<<<<< HEAD
var _ sdk.AppModule = AppModule{}
=======
// module name
func (AppModule) Name() string {
	return ModuleName
}
>>>>>>> 8008e486

// register invariants
func (a AppModule) RegisterInvariants(ir sdk.InvariantRouter) {
	RegisterInvariants(ir, a.keeper, a.fcKeeper, a.distrKeeper, a.accKeeper)
}

// module message route name
func (AppModule) Route() string {
	return RouterKey
}

// module handler
func (a AppModule) NewHandler() sdk.Handler {
	return NewHandler(a.keeper)
}

// module querier route name
func (AppModule) QuerierRoute() string {
	return QuerierRoute
}

// module querier
func (a AppModule) NewQuerierHandler() sdk.Querier {
	return NewQuerier(a.keeper)
}

// module init-genesis
func (a AppModule) InitGenesis(ctx sdk.Context, data json.RawMessage) []abci.ValidatorUpdate {
	var genesisState GenesisState
	ModuleCdc.MustUnmarshalJSON(data, &genesisState)
	return InitGenesis(ctx, a.keeper, genesisState)
}

// module export genesis
func (a AppModule) ExportGenesis(ctx sdk.Context) json.RawMessage {
	gs := ExportGenesis(ctx, a.keeper)
	return ModuleCdc.MustMarshalJSON(gs)
}

// module begin-block
func (AppModule) BeginBlock(_ sdk.Context, _ abci.RequestBeginBlock) sdk.Tags {
	return sdk.EmptyTags()
}

// module end-block
func (a AppModule) EndBlock(ctx sdk.Context, _ abci.RequestEndBlock) ([]abci.ValidatorUpdate, sdk.Tags) {
	return EndBlocker(ctx, a.keeper)
}<|MERGE_RESOLUTION|>--- conflicted
+++ resolved
@@ -10,7 +10,11 @@
 	abci "github.com/tendermint/tendermint/abci/types"
 )
 
-<<<<<<< HEAD
+var (
+	_ sdk.AppModule      = AppModule{}
+	_ sdk.AppModuleBasic = AppModuleBasic{}
+)
+
 // app module basics object
 type AppModuleBasic struct{}
 
@@ -41,11 +45,6 @@
 	return ValidateGenesis(data)
 }
 
-//___________________________
-=======
-var _ sdk.AppModule = AppModule{}
-
->>>>>>> 8008e486
 // app module
 type AppModule struct {
 	AppModuleBasic
@@ -68,14 +67,10 @@
 	}
 }
 
-<<<<<<< HEAD
-var _ sdk.AppModule = AppModule{}
-=======
 // module name
 func (AppModule) Name() string {
 	return ModuleName
 }
->>>>>>> 8008e486
 
 // register invariants
 func (a AppModule) RegisterInvariants(ir sdk.InvariantRouter) {
