package teststaking

import (
	"testing"
	"time"

	"github.com/stretchr/testify/require"

	cryptotypes "github.com/cosmos/cosmos-sdk/crypto/types"
	sdk "github.com/cosmos/cosmos-sdk/types"
	"github.com/cosmos/cosmos-sdk/x/staking"
	"github.com/cosmos/cosmos-sdk/x/staking/keeper"
	stakingtypes "github.com/cosmos/cosmos-sdk/x/staking/types"
)

// Helper is a structure which wraps the staking handler
// and provides methods useful in tests
type Helper struct {
	t *testing.T
	h sdk.Handler
	k keeper.Keeper

	Ctx        sdk.Context
	Commission stakingtypes.CommissionRates
	// Coin Denomination
	Denom string
}

// NewHelper creates staking Handler wrapper for tests
func NewHelper(t *testing.T, ctx sdk.Context, k keeper.Keeper) *Helper {
	return &Helper{t, staking.NewHandler(k), k, ctx, ZeroCommission(), sdk.DefaultBondDenom}
}

// CreateValidator calls handler to create a new staking validator
<<<<<<< HEAD
func (sh *Helper) CreateValidator(addr sdk.ValAddress, pk crypto.PubKey, stakeAmount sdk.Int, ok bool) {
	coin := sdk.NewCoin(sh.Denom, stakeAmount)
=======
func (sh *Helper) CreateValidator(addr sdk.ValAddress, pk cryptotypes.PubKey, stakeAmount int64, ok bool) {
	coin := sdk.NewCoin(sh.Denom, sdk.NewInt(stakeAmount))
>>>>>>> 76ffdccb
	sh.createValidator(addr, pk, coin, ok)
}

// CreateValidatorWithValPower calls handler to create a new staking validator with zero
// commission
func (sh *Helper) CreateValidatorWithValPower(addr sdk.ValAddress, pk cryptotypes.PubKey, valPower int64, ok bool) sdk.Int {
	amount := sdk.TokensFromConsensusPower(valPower)
	coin := sdk.NewCoin(sh.Denom, amount)
	sh.createValidator(addr, pk, coin, ok)
	return amount
}

// CreateValidatorMsg returns a message used to create validator in this service.
<<<<<<< HEAD
func (sh *Helper) CreateValidatorMsg(addr sdk.ValAddress, pk crypto.PubKey, stakeAmount sdk.Int) *stakingtypes.MsgCreateValidator {
	coin := sdk.NewCoin(sh.Denom, stakeAmount)
=======
func (sh *Helper) CreateValidatorMsg(addr sdk.ValAddress, pk cryptotypes.PubKey, stakeAmount int64) *stakingtypes.MsgCreateValidator {
	coin := sdk.NewCoin(sh.Denom, sdk.NewInt(stakeAmount))
>>>>>>> 76ffdccb
	msg, err := stakingtypes.NewMsgCreateValidator(addr, pk, coin, stakingtypes.Description{}, sh.Commission, sdk.OneInt())
	require.NoError(sh.t, err)
	return msg
}

func (sh *Helper) createValidator(addr sdk.ValAddress, pk cryptotypes.PubKey, coin sdk.Coin, ok bool) {
	msg, err := stakingtypes.NewMsgCreateValidator(addr, pk, coin, stakingtypes.Description{}, sh.Commission, sdk.OneInt())
	require.NoError(sh.t, err)
	sh.Handle(msg, ok)
}

// Delegate calls handler to delegate stake for a validator
func (sh *Helper) Delegate(delegator sdk.AccAddress, val sdk.ValAddress, amount sdk.Int) {
	coin := sdk.NewCoin(sh.Denom, amount)
	msg := stakingtypes.NewMsgDelegate(delegator, val, coin)
	sh.Handle(msg, true)
}

// DelegateWithPower calls handler to delegate stake for a validator
func (sh *Helper) DelegateWithPower(delegator sdk.AccAddress, val sdk.ValAddress, power int64) {
	coin := sdk.NewCoin(sh.Denom, sdk.TokensFromConsensusPower(power))
	msg := stakingtypes.NewMsgDelegate(delegator, val, coin)
	sh.Handle(msg, true)
}

// Undelegate calls handler to unbound some stake from a validator.
func (sh *Helper) Undelegate(delegator sdk.AccAddress, val sdk.ValAddress, amount sdk.Int, ok bool) *sdk.Result {
	unbondAmt := sdk.NewCoin(sh.Denom, amount)
	msg := stakingtypes.NewMsgUndelegate(delegator, val, unbondAmt)
	return sh.Handle(msg, ok)
}

// Handle calls staking handler on a given message
func (sh *Helper) Handle(msg sdk.Msg, ok bool) *sdk.Result {
	res, err := sh.h(sh.Ctx, msg)
	if ok {
		require.NoError(sh.t, err)
		require.NotNil(sh.t, res)
	} else {
		require.Error(sh.t, err)
		require.Nil(sh.t, res)
	}
	return res
}

// CheckValidator asserts that a validor exists and has a given status (if status!="")
// and if has a right jailed flag.
func (sh *Helper) CheckValidator(addr sdk.ValAddress, status stakingtypes.BondStatus, jailed bool) stakingtypes.Validator {
	v, ok := sh.k.GetValidator(sh.Ctx, addr)
	require.True(sh.t, ok)
	require.Equal(sh.t, jailed, v.Jailed, "wrong Jalied status")
	if status >= 0 {
		require.Equal(sh.t, status, v.Status)
	}
	return v
}

// CheckDelegator asserts that a delegator exists
func (sh *Helper) CheckDelegator(delegator sdk.AccAddress, val sdk.ValAddress, found bool) {
	_, ok := sh.k.GetDelegation(sh.Ctx, delegator, val)
	require.Equal(sh.t, ok, found)
}

// TurnBlock calls EndBlocker and updates the block time
func (sh *Helper) TurnBlock(newTime time.Time) sdk.Context {
	sh.Ctx = sh.Ctx.WithBlockTime(newTime)
	staking.EndBlocker(sh.Ctx, sh.k)
	return sh.Ctx
}

// TurnBlockTimeDiff calls EndBlocker and updates the block time by adding the
// duration to the current block time
func (sh *Helper) TurnBlockTimeDiff(diff time.Duration) sdk.Context {
	sh.Ctx = sh.Ctx.WithBlockTime(sh.Ctx.BlockHeader().Time.Add(diff))
	staking.EndBlocker(sh.Ctx, sh.k)
	return sh.Ctx
}

// ZeroCommission constructs a commission rates with all zeros.
func ZeroCommission() stakingtypes.CommissionRates {
	return stakingtypes.NewCommissionRates(sdk.ZeroDec(), sdk.ZeroDec(), sdk.ZeroDec())
}<|MERGE_RESOLUTION|>--- conflicted
+++ resolved
@@ -32,13 +32,8 @@
 }
 
 // CreateValidator calls handler to create a new staking validator
-<<<<<<< HEAD
-func (sh *Helper) CreateValidator(addr sdk.ValAddress, pk crypto.PubKey, stakeAmount sdk.Int, ok bool) {
+func (sh *Helper) CreateValidator(addr sdk.ValAddress, pk cryptotypes.PubKey, stakeAmount sdk.Int, ok bool) {
 	coin := sdk.NewCoin(sh.Denom, stakeAmount)
-=======
-func (sh *Helper) CreateValidator(addr sdk.ValAddress, pk cryptotypes.PubKey, stakeAmount int64, ok bool) {
-	coin := sdk.NewCoin(sh.Denom, sdk.NewInt(stakeAmount))
->>>>>>> 76ffdccb
 	sh.createValidator(addr, pk, coin, ok)
 }
 
@@ -52,13 +47,8 @@
 }
 
 // CreateValidatorMsg returns a message used to create validator in this service.
-<<<<<<< HEAD
-func (sh *Helper) CreateValidatorMsg(addr sdk.ValAddress, pk crypto.PubKey, stakeAmount sdk.Int) *stakingtypes.MsgCreateValidator {
+func (sh *Helper) CreateValidatorMsg(addr sdk.ValAddress, pk cryptotypes.PubKey, stakeAmount sdk.Int) *stakingtypes.MsgCreateValidator {
 	coin := sdk.NewCoin(sh.Denom, stakeAmount)
-=======
-func (sh *Helper) CreateValidatorMsg(addr sdk.ValAddress, pk cryptotypes.PubKey, stakeAmount int64) *stakingtypes.MsgCreateValidator {
-	coin := sdk.NewCoin(sh.Denom, sdk.NewInt(stakeAmount))
->>>>>>> 76ffdccb
 	msg, err := stakingtypes.NewMsgCreateValidator(addr, pk, coin, stakingtypes.Description{}, sh.Commission, sdk.OneInt())
 	require.NoError(sh.t, err)
 	return msg
