--- conflicted
+++ resolved
@@ -499,15 +499,7 @@
 	)
 	event1.Attributes = append(
 		event1.Attributes,
-<<<<<<< HEAD
 		abci.EventAttribute{Key: []byte(sdk.AttributeKeyAmount), Value: []byte(newCoins.String())},
-=======
-		tmkv.Pair{Key: []byte(types.AttributeKeySender), Value: []byte(addr.String())},
-	)
-	event1.Attributes = append(
-		event1.Attributes,
-		tmkv.Pair{Key: []byte(sdk.AttributeKeyAmount), Value: []byte(newCoins.String())},
->>>>>>> 9ebda4ed
 	)
 	event2 := sdk.Event{
 		Type:       sdk.EventTypeMessage,
