--- conflicted
+++ resolved
@@ -14,11 +14,7 @@
 
 // NewDecodeStore returns a decoder function closure that unmarshals the KVPair's
 // Value to the corresponding channel type.
-<<<<<<< HEAD
-func NewDecodeStore(cdc codec.Marshaler, kvA, kvB kv.Pair) (string, bool) {
-=======
-func NewDecodeStore(cdc codec.BinaryMarshaler, kvA, kvB tmkv.Pair) (string, bool) {
->>>>>>> 359e9a03
+func NewDecodeStore(cdc codec.BinaryMarshaler, kvA, kvB kv.Pair) (string, bool) {
 	switch {
 	case bytes.HasPrefix(kvA.Key, []byte(host.KeyChannelPrefix)):
 		var channelA, channelB types.Channel
