package keeper_test

import (
	"fmt"
	"time"

	tmtypes "github.com/tendermint/tendermint/types"

	"github.com/cosmos/cosmos-sdk/x/ibc/02-client/exported"
	ibctmtypes "github.com/cosmos/cosmos-sdk/x/ibc/07-tendermint/types"
	localhosttypes "github.com/cosmos/cosmos-sdk/x/ibc/09-localhost/types"
	commitmenttypes "github.com/cosmos/cosmos-sdk/x/ibc/23-commitment/types"
	ibctesting "github.com/cosmos/cosmos-sdk/x/ibc/testing"
)

const (
	invalidClientType exported.ClientType = 0
)

func (suite *KeeperTestSuite) TestCreateClient() {
	suite.chainA.App.IBCKeeper.ClientKeeper.SetClientType(suite.chainA.GetContext(), suite.chainA.ClientIDs[0], exported.Tendermint)

	cases := []struct {
		msg      string
		clientID string
		expPass  bool
		expPanic bool
	}{
		{"success", suite.chainA.ClientIDs[0], true, false},
		{"client ID exists", suite.chainA.ClientIDs[0], false, false},
		{"client type exists", suite.chainA.ClientIDs[0], false, true},
	}

	for i, tc := range cases {
		tc := tc
		i := i
		if tc.expPanic {
			suite.Require().Panics(func() {
				clientState := ibctmtypes.NewClientState(suite.chainA.ChainID, ibctmtypes.DefaultTrustLevel, ibctesting.TrustingPeriod, ibctesting.UnbondingPeriod, ibctesting.MaxClockDrift, testClientHeight, commitmenttypes.GetSDKSpecs())
				suite.chainA.App.IBCKeeper.ClientKeeper.CreateClient(suite.chainA.GetContext(), tc.clientID, clientState, suite.consensusState)
			}, "Msg %d didn't panic: %s", i, tc.msg)
		} else {
			clientState := ibctmtypes.NewClientState(suite.chainA.ChainID, ibctmtypes.DefaultTrustLevel, ibctesting.TrustingPeriod, ibctesting.UnbondingPeriod, ibctesting.MaxClockDrift, testClientHeight, commitmenttypes.GetSDKSpecs())
			if tc.expPass {
				suite.Require().NotNil(clientState, "valid test case %d failed: %s", i, tc.msg)
			}
			// If we were able to NewClientState clientstate successfully, try persisting it to state
			_, err := suite.chainA.App.IBCKeeper.ClientKeeper.CreateClient(suite.chainA.GetContext(), tc.clientID, clientState, suite.consensusState)

			if tc.expPass {
				suite.Require().NoError(err, "valid test case %d failed: %s", i, tc.msg)
			} else {
				suite.Require().Error(err, "invalid test case %d passed: %s", i, tc.msg)
			}
		}
	}
}

func (suite *KeeperTestSuite) TestUpdateClientTendermint() {
	// Must create header creation functions since suite.header gets recreated on each test case
	createFutureUpdateFn := func(s *KeeperTestSuite) ibctmtypes.Header {
<<<<<<< HEAD
		return ibctmtypes.CreateTestHeader(suite.chainA.ChainID, suite.header.Height+3, suite.header.Height, suite.header.Time.Add(time.Hour),
			suite.valSet, suite.valSet, []tmtypes.PrivValidator{suite.privVal})
	}
	createPastUpdateFn := func(s *KeeperTestSuite) ibctmtypes.Header {
		return ibctmtypes.CreateTestHeader(suite.chainA.ChainID, suite.header.Height-2, suite.header.Height-4, suite.header.Time,
=======
		return ibctmtypes.CreateTestHeader(testChainID, int64(suite.header.GetHeight()+3), int64(suite.header.GetHeight()), suite.header.Header.Time.Add(time.Hour),
			suite.valSet, suite.valSet, []tmtypes.PrivValidator{suite.privVal})
	}
	createPastUpdateFn := func(s *KeeperTestSuite) ibctmtypes.Header {
		return ibctmtypes.CreateTestHeader(testChainID, int64(suite.header.GetHeight()-2), int64(suite.header.GetHeight())-4, suite.header.Header.Time,
>>>>>>> 2df04d6e
			suite.valSet, suite.valSet, []tmtypes.PrivValidator{suite.privVal})
	}
	var (
		updateHeader ibctmtypes.Header
		clientState  *ibctmtypes.ClientState
	)

	cases := []struct {
		name     string
		malleate func() error
		expPass  bool
	}{
		{"valid update", func() error {
			clientState = ibctmtypes.NewClientState(suite.chainA.ChainID, ibctmtypes.DefaultTrustLevel, ibctesting.TrustingPeriod, ibctesting.UnbondingPeriod, ibctesting.MaxClockDrift, testClientHeight, commitmenttypes.GetSDKSpecs())
			_, err := suite.chainA.App.IBCKeeper.ClientKeeper.CreateClient(suite.chainA.GetContext(), suite.chainA.ClientIDs[0], clientState, suite.consensusState)

			// store intermediate consensus state to check that trustedHeight does not need to be highest consensus state before header height
			intermediateConsState := &ibctmtypes.ConsensusState{
				Height:             testClientHeight + 1,
				Timestamp:          suite.now.Add(time.Minute),
				NextValidatorsHash: suite.valSetHash,
			}
			suite.chainA.App.IBCKeeper.ClientKeeper.SetClientConsensusState(suite.chainA.GetContext(), suite.chainA.ClientIDs[0], testClientHeight+1, intermediateConsState)

			clientState.LatestHeight = testClientHeight + 1
			suite.chainA.App.IBCKeeper.ClientKeeper.SetClientState(suite.chainA.GetContext(), suite.chainA.ClientIDs[0], clientState)

			updateHeader = createFutureUpdateFn(suite)
			return err
		}, true},
		{"valid past update", func() error {
			clientState = ibctmtypes.NewClientState(suite.chainA.ChainID, ibctmtypes.DefaultTrustLevel, ibctesting.TrustingPeriod, ibctesting.UnbondingPeriod, ibctesting.MaxClockDrift, testClientHeight, commitmenttypes.GetSDKSpecs())
			_, err := suite.chainA.App.IBCKeeper.ClientKeeper.CreateClient(suite.chainA.GetContext(), suite.chainA.ClientIDs[0], clientState, suite.consensusState)
			suite.Require().NoError(err)

			// store previous consensus state
			prevConsState := &ibctmtypes.ConsensusState{
				Height:             1,
				Timestamp:          suite.past,
				NextValidatorsHash: suite.valSetHash,
			}
			suite.chainA.App.IBCKeeper.ClientKeeper.SetClientConsensusState(suite.chainA.GetContext(), suite.chainA.ClientIDs[0], 1, prevConsState)

			// store intermediate consensus state to check that trustedHeight does not need to be hightest consensus state before header height
			intermediateConsState := &ibctmtypes.ConsensusState{
				Height:             2,
				Timestamp:          suite.past.Add(time.Minute),
				NextValidatorsHash: suite.valSetHash,
			}
			suite.chainA.App.IBCKeeper.ClientKeeper.SetClientConsensusState(suite.chainA.GetContext(), suite.chainA.ClientIDs[0], 2, intermediateConsState)

			// updateHeader will fill in consensus state between prevConsState and suite.consState
			// clientState should not be updated
			updateHeader = createPastUpdateFn(suite)
			return nil
		}, true},
		{"client type not found", func() error {
			updateHeader = createFutureUpdateFn(suite)

			return nil
		}, false},
		{"client type and header type mismatch", func() error {
			suite.chainA.App.IBCKeeper.ClientKeeper.SetClientType(suite.chainA.GetContext(), suite.chainA.ClientIDs[0], invalidClientType)
			updateHeader = createFutureUpdateFn(suite)

			return nil
		}, false},
		{"client state not found", func() error {
			suite.chainA.App.IBCKeeper.ClientKeeper.SetClientType(suite.chainA.GetContext(), suite.chainA.ClientIDs[0], exported.Tendermint)
			updateHeader = createFutureUpdateFn(suite)

			return nil
		}, false},
		{"consensus state not found", func() error {
			clientState = ibctmtypes.NewClientState(suite.chainA.ChainID, ibctmtypes.DefaultTrustLevel, ibctesting.TrustingPeriod, ibctesting.UnbondingPeriod, ibctesting.MaxClockDrift, testClientHeight, commitmenttypes.GetSDKSpecs())
			suite.chainA.App.IBCKeeper.ClientKeeper.SetClientState(suite.chainA.GetContext(), suite.chainA.ClientIDs[0], clientState)
			suite.chainA.App.IBCKeeper.ClientKeeper.SetClientType(suite.chainA.GetContext(), suite.chainA.ClientIDs[0], exported.Tendermint)
			updateHeader = createFutureUpdateFn(suite)

			return nil
		}, false},
		{"frozen client before update", func() error {
			clientState = &ibctmtypes.ClientState{FrozenHeight: 1, LatestHeight: testClientHeight}
			suite.chainA.App.IBCKeeper.ClientKeeper.SetClientState(suite.chainA.GetContext(), suite.chainA.ClientIDs[0], clientState)
			suite.chainA.App.IBCKeeper.ClientKeeper.SetClientType(suite.chainA.GetContext(), suite.chainA.ClientIDs[0], exported.Tendermint)
			updateHeader = createFutureUpdateFn(suite)

			return nil
		}, false},
		{"valid past update before client was frozen", func() error {
			clientState = ibctmtypes.NewClientState(suite.chainA.ChainID, ibctmtypes.DefaultTrustLevel, ibctesting.TrustingPeriod, ibctesting.UnbondingPeriod, ibctesting.MaxClockDrift, testClientHeight, commitmenttypes.GetSDKSpecs())
			clientState.FrozenHeight = testClientHeight - 1
			_, err := suite.chainA.App.IBCKeeper.ClientKeeper.CreateClient(suite.chainA.GetContext(), suite.chainA.ClientIDs[0], clientState, suite.consensusState)
			suite.Require().NoError(err)

			// store previous consensus state
			prevConsState := &ibctmtypes.ConsensusState{
				Height:             1,
				Timestamp:          suite.past,
				NextValidatorsHash: suite.valSetHash,
			}
			suite.chainA.App.IBCKeeper.ClientKeeper.SetClientConsensusState(suite.chainA.GetContext(), suite.chainA.ClientIDs[0], 1, prevConsState)

			// updateHeader will fill in consensus state between prevConsState and suite.consState
			// clientState should not be updated
			updateHeader = createPastUpdateFn(suite)
			return nil
		}, true},
		{"invalid header", func() error {
			clientState = ibctmtypes.NewClientState(suite.chainA.ChainID, ibctmtypes.DefaultTrustLevel, ibctesting.TrustingPeriod, ibctesting.UnbondingPeriod, ibctesting.MaxClockDrift, testClientHeight, commitmenttypes.GetSDKSpecs())
			_, err := suite.chainA.App.IBCKeeper.ClientKeeper.CreateClient(suite.chainA.GetContext(), suite.chainA.ClientIDs[0], clientState, suite.consensusState)
			suite.Require().NoError(err)
			updateHeader = createPastUpdateFn(suite)

			return nil
		}, false},
	}

	for i, tc := range cases {
		tc := tc
		i := i
		suite.Run(fmt.Sprintf("Case %s", tc.name), func() {
			suite.SetupTest()

			err := tc.malleate()
			suite.Require().NoError(err)

<<<<<<< HEAD
			suite.chainA.GetContext() = suite.chainA.GetContext().WithBlockTime(updateHeader.Time.Add(time.Minute))
=======
			suite.ctx = suite.ctx.WithBlockTime(updateHeader.Header.Time.Add(time.Minute))
>>>>>>> 2df04d6e

			updatedClientState, err := suite.chainA.App.IBCKeeper.ClientKeeper.UpdateClient(suite.chainA.GetContext(), suite.chainA.ClientIDs[0], updateHeader)

			if tc.expPass {
				suite.Require().NoError(err, err)

				expConsensusState := &ibctmtypes.ConsensusState{
					Height:             updateHeader.GetHeight(),
					Timestamp:          updateHeader.GetTime(),
					Root:               commitmenttypes.NewMerkleRoot(updateHeader.Header.GetAppHash()),
					NextValidatorsHash: updateHeader.Header.NextValidatorsHash,
				}

				newClientState, found := suite.chainA.App.IBCKeeper.ClientKeeper.GetClientState(suite.chainA.GetContext(), suite.chainA.ClientIDs[0])
				suite.Require().True(found, "valid test case %d failed: %s", i, tc.name)

				consensusState, found := suite.chainA.App.IBCKeeper.ClientKeeper.GetClientConsensusState(suite.chainA.GetContext(), suite.chainA.ClientIDs[0], updateHeader.GetHeight())
				suite.Require().True(found, "valid test case %d failed: %s", i, tc.name)
				// check returned client state is same as client state in store
				suite.Require().Equal(updatedClientState, newClientState, "updatedClient state not persisted correctly")

				// Determine if clientState should be updated or not
				if uint64(updateHeader.GetHeight()) > clientState.GetLatestHeight() {
					// Header Height is greater than clientState latest Height, clientState should be updated with header.GetHeight()
					suite.Require().Equal(uint64(updateHeader.GetHeight()), updatedClientState.GetLatestHeight(), "clientstate height did not update")
				} else {
					// Update will add past consensus state, clientState should not be updated at all
					suite.Require().Equal(clientState.GetLatestHeight(), updatedClientState.GetLatestHeight(), "client state height updated for past header")
				}

				suite.Require().NoError(err, "valid test case %d failed: %s", i, tc.name)
				suite.Require().Equal(expConsensusState, consensusState, "consensus state should have been updated on case %s", tc.name)
			} else {
				suite.Require().Error(err, "invalid test case %d passed: %s", i, tc.name)
			}
		})
	}
}

func (suite *KeeperTestSuite) TestUpdateClientLocalhost() {
<<<<<<< HEAD
	var localhostClient exported.ClientState = localhosttypes.NewClientState(suite.header.ChainID, suite.chainA.GetContext().BlockHeight())
=======
	var localhostClient exported.ClientState = localhosttypes.NewClientState(suite.header.Header.GetChainID(), suite.ctx.BlockHeight())
>>>>>>> 2df04d6e

	suite.chainA.GetContext() = suite.chainA.GetContext().WithBlockHeight(suite.chainA.GetContext().BlockHeight() + 1)

	updatedClientState, err := suite.chainA.App.IBCKeeper.ClientKeeper.UpdateClient(suite.chainA.GetContext(), exported.ClientTypeLocalHost, nil)
	suite.Require().NoError(err, err)
	suite.Require().Equal(localhostClient.GetLatestHeight()+1, updatedClientState.GetLatestHeight())
}

func (suite *KeeperTestSuite) TestCheckMisbehaviourAndUpdateState() {
	altPrivVal := tmtypes.NewMockPV()
	altPubKey, err := altPrivVal.GetPubKey()
	suite.Require().NoError(err)
	altVal := tmtypes.NewValidator(altPubKey, 4)

	// Set valSet here with suite.valSet so it doesn't get reset on each testcase
	valSet := suite.valSet
	valsHash := valSet.Hash()

	// Create bothValSet with both suite validator and altVal
	bothValSet := tmtypes.NewValidatorSet(append(suite.valSet.Validators, altVal))
	bothValsHash := bothValSet.Hash()
	// Create alternative validator set with only altVal
	altValSet := tmtypes.NewValidatorSet([]*tmtypes.Validator{altVal})

	// Create signer array and ensure it is in same order as bothValSet
	_, suiteVal := suite.valSet.GetByIndex(0)
	bothSigners := ibctmtypes.CreateSortedSignerArray(altPrivVal, suite.privVal, altVal, suiteVal)

	altSigners := []tmtypes.PrivValidator{altPrivVal}

	// Create valid Misbehaviour by making a duplicate header that signs over different block time
	altTime := suite.chainA.GetContext().BlockTime().Add(time.Minute)

	testCases := []struct {
		name     string
		evidence *ibctmtypes.Evidence
		malleate func() error
		expPass  bool
	}{
		{
			"trusting period misbehavior should pass",
<<<<<<< HEAD
			ibctmtypes.Evidence{
				Header1:  ibctmtypes.CreateTestHeader(suite.chainA.ChainID, testClientHeight, testClientHeight, altTime, bothValSet, bothValSet, bothSigners),
				Header2:  ibctmtypes.CreateTestHeader(suite.chainA.ChainID, testClientHeight, testClientHeight, suite.chainA.GetContext().BlockTime(), bothValSet, bothValSet, bothSigners),
				ChainID:  suite.chainA.ChainID,
				ClientID: suite.chainA.ClientIDs[0],
=======
			&ibctmtypes.Evidence{
				Header1:  ibctmtypes.CreateTestHeader(testChainID, testClientHeight, testClientHeight, altTime, bothValSet, bothValSet, bothSigners),
				Header2:  ibctmtypes.CreateTestHeader(testChainID, testClientHeight, testClientHeight, suite.ctx.BlockTime(), bothValSet, bothValSet, bothSigners),
				ChainId:  testChainID,
				ClientId: testClientID,
>>>>>>> 2df04d6e
			},
			func() error {
				suite.consensusState.NextValidatorsHash = bothValsHash
				clientState := ibctmtypes.NewClientState(suite.chainA.ChainID, ibctmtypes.DefaultTrustLevel, ibctesting.TrustingPeriod, ibctesting.UnbondingPeriod, ibctesting.MaxClockDrift, testClientHeight, commitmenttypes.GetSDKSpecs())
				_, err := suite.chainA.App.IBCKeeper.ClientKeeper.CreateClient(suite.chainA.GetContext(), suite.chainA.ClientIDs[0], clientState, suite.consensusState)

				return err
			},
			true,
		},
		{
			"misbehavior at later height should pass",
<<<<<<< HEAD
			ibctmtypes.Evidence{
				Header1:  ibctmtypes.CreateTestHeader(suite.chainA.ChainID, testClientHeight+5, testClientHeight, altTime, bothValSet, valSet, bothSigners),
				Header2:  ibctmtypes.CreateTestHeader(suite.chainA.ChainID, testClientHeight+5, testClientHeight, suite.chainA.GetContext().BlockTime(), bothValSet, valSet, bothSigners),
				ChainID:  suite.chainA.ChainID,
				ClientID: suite.chainA.ClientIDs[0],
=======
			&ibctmtypes.Evidence{
				Header1:  ibctmtypes.CreateTestHeader(testChainID, testClientHeight+5, testClientHeight, altTime, bothValSet, valSet, bothSigners),
				Header2:  ibctmtypes.CreateTestHeader(testChainID, testClientHeight+5, testClientHeight, suite.ctx.BlockTime(), bothValSet, valSet, bothSigners),
				ChainId:  testChainID,
				ClientId: testClientID,
>>>>>>> 2df04d6e
			},
			func() error {
				suite.consensusState.NextValidatorsHash = valsHash
				clientState := ibctmtypes.NewClientState(suite.chainA.ChainID, ibctmtypes.DefaultTrustLevel, ibctesting.TrustingPeriod, ibctesting.UnbondingPeriod, ibctesting.MaxClockDrift, testClientHeight, commitmenttypes.GetSDKSpecs())
				_, err := suite.chainA.App.IBCKeeper.ClientKeeper.CreateClient(suite.chainA.GetContext(), suite.chainA.ClientIDs[0], clientState, suite.consensusState)

				// store intermediate consensus state to check that trustedHeight does not need to be highest consensus state before header height
				intermediateConsState := &ibctmtypes.ConsensusState{
					Height:             testClientHeight + 3,
					Timestamp:          suite.now.Add(time.Minute),
					NextValidatorsHash: suite.valSetHash,
				}
				suite.chainA.App.IBCKeeper.ClientKeeper.SetClientConsensusState(suite.chainA.GetContext(), suite.chainA.ClientIDs[0], testClientHeight+3, intermediateConsState)

				clientState.LatestHeight = testClientHeight + 3
				suite.chainA.App.IBCKeeper.ClientKeeper.SetClientState(suite.chainA.GetContext(), suite.chainA.ClientIDs[0], clientState)

				return err
			},
			true,
		},
		{
			"misbehavior at later height with different trusted heights should pass",
<<<<<<< HEAD
			ibctmtypes.Evidence{
				Header1:  ibctmtypes.CreateTestHeader(suite.chainA.ChainID, testClientHeight+5, testClientHeight, altTime, bothValSet, valSet, bothSigners),
				Header2:  ibctmtypes.CreateTestHeader(suite.chainA.ChainID, testClientHeight+5, testClientHeight+3, suite.chainA.GetContext().BlockTime(), bothValSet, bothValSet, bothSigners),
				ChainID:  suite.chainA.ChainID,
				ClientID: suite.chainA.ClientIDs[0],
=======
			&ibctmtypes.Evidence{
				Header1:  ibctmtypes.CreateTestHeader(testChainID, testClientHeight+5, testClientHeight, altTime, bothValSet, valSet, bothSigners),
				Header2:  ibctmtypes.CreateTestHeader(testChainID, testClientHeight+5, testClientHeight+3, suite.ctx.BlockTime(), bothValSet, bothValSet, bothSigners),
				ChainId:  testChainID,
				ClientId: testClientID,
>>>>>>> 2df04d6e
			},
			func() error {
				suite.consensusState.NextValidatorsHash = valsHash
				clientState := ibctmtypes.NewClientState(suite.chainA.ChainID, ibctmtypes.DefaultTrustLevel, ibctesting.TrustingPeriod, ibctesting.UnbondingPeriod, ibctesting.MaxClockDrift, testClientHeight, commitmenttypes.GetSDKSpecs())
				_, err := suite.chainA.App.IBCKeeper.ClientKeeper.CreateClient(suite.chainA.GetContext(), suite.chainA.ClientIDs[0], clientState, suite.consensusState)

				// store trusted consensus state for Header2
				intermediateConsState := &ibctmtypes.ConsensusState{
					Height:             testClientHeight + 3,
					Timestamp:          suite.now.Add(time.Minute),
					NextValidatorsHash: bothValsHash,
				}
				suite.chainA.App.IBCKeeper.ClientKeeper.SetClientConsensusState(suite.chainA.GetContext(), suite.chainA.ClientIDs[0], testClientHeight+3, intermediateConsState)

				clientState.LatestHeight = testClientHeight + 3
				suite.chainA.App.IBCKeeper.ClientKeeper.SetClientState(suite.chainA.GetContext(), suite.chainA.ClientIDs[0], clientState)

				return err
			},
			true,
		},
		{
			"misbehaviour fails validatebasic",
<<<<<<< HEAD
			ibctmtypes.Evidence{
				Header1:  ibctmtypes.CreateTestHeader(suite.chainA.ChainID, testClientHeight+1, testClientHeight, altTime, bothValSet, bothValSet, bothSigners),
				Header2:  ibctmtypes.CreateTestHeader(suite.chainA.ChainID, testClientHeight, testClientHeight, suite.chainA.GetContext().BlockTime(), bothValSet, bothValSet, bothSigners),
				ChainID:  suite.chainA.ChainID,
				ClientID: suite.chainA.ClientIDs[0],
=======
			&ibctmtypes.Evidence{
				Header1:  ibctmtypes.CreateTestHeader(testChainID, testClientHeight+1, testClientHeight, altTime, bothValSet, bothValSet, bothSigners),
				Header2:  ibctmtypes.CreateTestHeader(testChainID, testClientHeight, testClientHeight, suite.ctx.BlockTime(), bothValSet, bothValSet, bothSigners),
				ChainId:  testChainID,
				ClientId: testClientID,
>>>>>>> 2df04d6e
			},
			func() error {
				suite.consensusState.NextValidatorsHash = bothValsHash
				clientState := ibctmtypes.NewClientState(suite.chainA.ChainID, ibctmtypes.DefaultTrustLevel, ibctesting.TrustingPeriod, ibctesting.UnbondingPeriod, ibctesting.MaxClockDrift, testClientHeight, commitmenttypes.GetSDKSpecs())
				_, err := suite.chainA.App.IBCKeeper.ClientKeeper.CreateClient(suite.chainA.GetContext(), suite.chainA.ClientIDs[0], clientState, suite.consensusState)

				return err
			},
			false,
		},
		{
			"trusted ConsensusState1 not found",
<<<<<<< HEAD
			ibctmtypes.Evidence{
				Header1:  ibctmtypes.CreateTestHeader(suite.chainA.ChainID, testClientHeight+5, testClientHeight+3, altTime, bothValSet, bothValSet, bothSigners),
				Header2:  ibctmtypes.CreateTestHeader(suite.chainA.ChainID, testClientHeight+5, testClientHeight, suite.chainA.GetContext().BlockTime(), bothValSet, valSet, bothSigners),
				ChainID:  suite.chainA.ChainID,
				ClientID: suite.chainA.ClientIDs[0],
=======
			&ibctmtypes.Evidence{
				Header1:  ibctmtypes.CreateTestHeader(testChainID, testClientHeight+5, testClientHeight+3, altTime, bothValSet, bothValSet, bothSigners),
				Header2:  ibctmtypes.CreateTestHeader(testChainID, testClientHeight+5, testClientHeight, suite.ctx.BlockTime(), bothValSet, valSet, bothSigners),
				ChainId:  testChainID,
				ClientId: testClientID,
>>>>>>> 2df04d6e
			},
			func() error {
				suite.consensusState.NextValidatorsHash = valsHash
				clientState := ibctmtypes.NewClientState(suite.chainA.ChainID, ibctmtypes.DefaultTrustLevel, ibctesting.TrustingPeriod, ibctesting.UnbondingPeriod, ibctesting.MaxClockDrift, testClientHeight, commitmenttypes.GetSDKSpecs())
				_, err := suite.chainA.App.IBCKeeper.ClientKeeper.CreateClient(suite.chainA.GetContext(), suite.chainA.ClientIDs[0], clientState, suite.consensusState)
				// intermediate consensus state at height + 3 is not created
				return err
			},
			false,
		},
		{
			"trusted ConsensusState2 not found",
<<<<<<< HEAD
			ibctmtypes.Evidence{
				Header1:  ibctmtypes.CreateTestHeader(suite.chainA.ChainID, testClientHeight+5, testClientHeight, altTime, bothValSet, valSet, bothSigners),
				Header2:  ibctmtypes.CreateTestHeader(suite.chainA.ChainID, testClientHeight+5, testClientHeight+3, suite.chainA.GetContext().BlockTime(), bothValSet, bothValSet, bothSigners),
				ChainID:  suite.chainA.ChainID,
				ClientID: suite.chainA.ClientIDs[0],
=======
			&ibctmtypes.Evidence{
				Header1:  ibctmtypes.CreateTestHeader(testChainID, testClientHeight+5, testClientHeight, altTime, bothValSet, valSet, bothSigners),
				Header2:  ibctmtypes.CreateTestHeader(testChainID, testClientHeight+5, testClientHeight+3, suite.ctx.BlockTime(), bothValSet, bothValSet, bothSigners),
				ChainId:  testChainID,
				ClientId: testClientID,
>>>>>>> 2df04d6e
			},
			func() error {
				suite.consensusState.NextValidatorsHash = valsHash
				clientState := ibctmtypes.NewClientState(suite.chainA.ChainID, ibctmtypes.DefaultTrustLevel, ibctesting.TrustingPeriod, ibctesting.UnbondingPeriod, ibctesting.MaxClockDrift, testClientHeight, commitmenttypes.GetSDKSpecs())
				_, err := suite.chainA.App.IBCKeeper.ClientKeeper.CreateClient(suite.chainA.GetContext(), suite.chainA.ClientIDs[0], clientState, suite.consensusState)
				// intermediate consensus state at height + 3 is not created
				return err
			},
			false,
		},

		{
			"client state not found",
			&ibctmtypes.Evidence{},
			func() error { return nil },
			false,
		},
		{
			"client already frozen at earlier height",
<<<<<<< HEAD
			ibctmtypes.Evidence{
				Header1:  ibctmtypes.CreateTestHeader(suite.chainA.ChainID, testClientHeight, testClientHeight, altTime, bothValSet, bothValSet, bothSigners),
				Header2:  ibctmtypes.CreateTestHeader(suite.chainA.ChainID, testClientHeight, testClientHeight, suite.chainA.GetContext().BlockTime(), bothValSet, bothValSet, bothSigners),
				ChainID:  suite.chainA.ChainID,
				ClientID: suite.chainA.ClientIDs[0],
=======
			&ibctmtypes.Evidence{
				Header1:  ibctmtypes.CreateTestHeader(testChainID, testClientHeight, testClientHeight, altTime, bothValSet, bothValSet, bothSigners),
				Header2:  ibctmtypes.CreateTestHeader(testChainID, testClientHeight, testClientHeight, suite.ctx.BlockTime(), bothValSet, bothValSet, bothSigners),
				ChainId:  testChainID,
				ClientId: testClientID,
>>>>>>> 2df04d6e
			},
			func() error {
				suite.consensusState.NextValidatorsHash = bothValsHash
				clientState := ibctmtypes.NewClientState(suite.chainA.ChainID, ibctmtypes.DefaultTrustLevel, ibctesting.TrustingPeriod, ibctesting.UnbondingPeriod, ibctesting.MaxClockDrift, testClientHeight, commitmenttypes.GetSDKSpecs())
				_, err := suite.chainA.App.IBCKeeper.ClientKeeper.CreateClient(suite.chainA.GetContext(), suite.chainA.ClientIDs[0], clientState, suite.consensusState)

				clientState.FrozenHeight = 1
				suite.chainA.App.IBCKeeper.ClientKeeper.SetClientState(suite.chainA.GetContext(), suite.chainA.ClientIDs[0], clientState)

				return err
			},
			false,
		},

		{
			"misbehaviour check failed",
<<<<<<< HEAD
			ibctmtypes.Evidence{
				Header1:  ibctmtypes.CreateTestHeader(suite.chainA.ChainID, testClientHeight, testClientHeight, altTime, bothValSet, bothValSet, bothSigners),
				Header2:  ibctmtypes.CreateTestHeader(suite.chainA.ChainID, testClientHeight, testClientHeight, suite.chainA.GetContext().BlockTime(), altValSet, bothValSet, altSigners),
				ChainID:  suite.chainA.ChainID,
				ClientID: suite.chainA.ClientIDs[0],
=======
			&ibctmtypes.Evidence{
				Header1:  ibctmtypes.CreateTestHeader(testChainID, testClientHeight, testClientHeight, altTime, bothValSet, bothValSet, bothSigners),
				Header2:  ibctmtypes.CreateTestHeader(testChainID, testClientHeight, testClientHeight, suite.ctx.BlockTime(), altValSet, bothValSet, altSigners),
				ChainId:  testChainID,
				ClientId: testClientID,
>>>>>>> 2df04d6e
			},
			func() error {
				clientState := ibctmtypes.NewClientState(suite.chainA.ChainID, ibctmtypes.DefaultTrustLevel, ibctesting.TrustingPeriod, ibctesting.UnbondingPeriod, ibctesting.MaxClockDrift, testClientHeight, commitmenttypes.GetSDKSpecs())
				if err != nil {
					return err
				}
				_, err = suite.chainA.App.IBCKeeper.ClientKeeper.CreateClient(suite.chainA.GetContext(), suite.chainA.ClientIDs[0], clientState, suite.consensusState)

				return err
			},
			false,
		},
	}

	for i, tc := range testCases {
		tc := tc
		i := i
		suite.Run(tc.name, func() {
			suite.SetupTest() // reset

			err := tc.malleate()
			suite.Require().NoError(err)

			err = suite.chainA.App.IBCKeeper.ClientKeeper.CheckMisbehaviourAndUpdateState(suite.chainA.GetContext(), tc.evidence)

			if tc.expPass {
				suite.Require().NoError(err, "valid test case %d failed: %s", i, tc.name)

				clientState, found := suite.chainA.App.IBCKeeper.ClientKeeper.GetClientState(suite.chainA.GetContext(), suite.chainA.ClientIDs[0])
				suite.Require().True(found, "valid test case %d failed: %s", i, tc.name)
				suite.Require().True(clientState.IsFrozen(), "valid test case %d failed: %s", i, tc.name)
				suite.Require().Equal(uint64(tc.evidence.GetHeight()), clientState.GetFrozenHeight(),
					"valid test case %d failed: %s. Expected FrozenHeight %d got %d", tc.evidence.GetHeight(), clientState.GetFrozenHeight())
			} else {
				suite.Require().Error(err, "invalid test case %d passed: %s", i, tc.name)
			}
		})
	}
}<|MERGE_RESOLUTION|>--- conflicted
+++ resolved
@@ -59,19 +59,11 @@
 func (suite *KeeperTestSuite) TestUpdateClientTendermint() {
 	// Must create header creation functions since suite.header gets recreated on each test case
 	createFutureUpdateFn := func(s *KeeperTestSuite) ibctmtypes.Header {
-<<<<<<< HEAD
-		return ibctmtypes.CreateTestHeader(suite.chainA.ChainID, suite.header.Height+3, suite.header.Height, suite.header.Time.Add(time.Hour),
+		return ibctmtypes.CreateTestHeader(suite.chainA.ChainID,, int64(suite.header.GetHeight()+3), int64(suite.header.GetHeight()), suite.header.Header.Time.Add(time.Hour),
 			suite.valSet, suite.valSet, []tmtypes.PrivValidator{suite.privVal})
 	}
 	createPastUpdateFn := func(s *KeeperTestSuite) ibctmtypes.Header {
-		return ibctmtypes.CreateTestHeader(suite.chainA.ChainID, suite.header.Height-2, suite.header.Height-4, suite.header.Time,
-=======
-		return ibctmtypes.CreateTestHeader(testChainID, int64(suite.header.GetHeight()+3), int64(suite.header.GetHeight()), suite.header.Header.Time.Add(time.Hour),
-			suite.valSet, suite.valSet, []tmtypes.PrivValidator{suite.privVal})
-	}
-	createPastUpdateFn := func(s *KeeperTestSuite) ibctmtypes.Header {
-		return ibctmtypes.CreateTestHeader(testChainID, int64(suite.header.GetHeight()-2), int64(suite.header.GetHeight())-4, suite.header.Header.Time,
->>>>>>> 2df04d6e
+		return ibctmtypes.CreateTestHeader(suite.chainA.ChainID,, int64(suite.header.GetHeight()-2), int64(suite.header.GetHeight())-4, suite.header.Header.Time,
 			suite.valSet, suite.valSet, []tmtypes.PrivValidator{suite.privVal})
 	}
 	var (
@@ -199,11 +191,7 @@
 			err := tc.malleate()
 			suite.Require().NoError(err)
 
-<<<<<<< HEAD
-			suite.chainA.GetContext() = suite.chainA.GetContext().WithBlockTime(updateHeader.Time.Add(time.Minute))
-=======
 			suite.ctx = suite.ctx.WithBlockTime(updateHeader.Header.Time.Add(time.Minute))
->>>>>>> 2df04d6e
 
 			updatedClientState, err := suite.chainA.App.IBCKeeper.ClientKeeper.UpdateClient(suite.chainA.GetContext(), suite.chainA.ClientIDs[0], updateHeader)
 
@@ -244,11 +232,7 @@
 }
 
 func (suite *KeeperTestSuite) TestUpdateClientLocalhost() {
-<<<<<<< HEAD
-	var localhostClient exported.ClientState = localhosttypes.NewClientState(suite.header.ChainID, suite.chainA.GetContext().BlockHeight())
-=======
-	var localhostClient exported.ClientState = localhosttypes.NewClientState(suite.header.Header.GetChainID(), suite.ctx.BlockHeight())
->>>>>>> 2df04d6e
+	var localhostClient exported.ClientState = localhosttypes.NewClientState(suite.header.Header.GetChainID(), suite.chainA.GetContext().BlockHeight())
 
 	suite.chainA.GetContext() = suite.chainA.GetContext().WithBlockHeight(suite.chainA.GetContext().BlockHeight() + 1)
 
@@ -290,19 +274,11 @@
 	}{
 		{
 			"trusting period misbehavior should pass",
-<<<<<<< HEAD
-			ibctmtypes.Evidence{
+			&ibctmtypes.Evidence{
 				Header1:  ibctmtypes.CreateTestHeader(suite.chainA.ChainID, testClientHeight, testClientHeight, altTime, bothValSet, bothValSet, bothSigners),
 				Header2:  ibctmtypes.CreateTestHeader(suite.chainA.ChainID, testClientHeight, testClientHeight, suite.chainA.GetContext().BlockTime(), bothValSet, bothValSet, bothSigners),
-				ChainID:  suite.chainA.ChainID,
-				ClientID: suite.chainA.ClientIDs[0],
-=======
-			&ibctmtypes.Evidence{
-				Header1:  ibctmtypes.CreateTestHeader(testChainID, testClientHeight, testClientHeight, altTime, bothValSet, bothValSet, bothSigners),
-				Header2:  ibctmtypes.CreateTestHeader(testChainID, testClientHeight, testClientHeight, suite.ctx.BlockTime(), bothValSet, bothValSet, bothSigners),
-				ChainId:  testChainID,
-				ClientId: testClientID,
->>>>>>> 2df04d6e
+				ChainId:  suite.chainA.ChainID,
+				ClientId: suite.chainA.ClientIDs[0],
 			},
 			func() error {
 				suite.consensusState.NextValidatorsHash = bothValsHash
@@ -315,19 +291,11 @@
 		},
 		{
 			"misbehavior at later height should pass",
-<<<<<<< HEAD
-			ibctmtypes.Evidence{
+			&ibctmtypes.Evidence{
 				Header1:  ibctmtypes.CreateTestHeader(suite.chainA.ChainID, testClientHeight+5, testClientHeight, altTime, bothValSet, valSet, bothSigners),
 				Header2:  ibctmtypes.CreateTestHeader(suite.chainA.ChainID, testClientHeight+5, testClientHeight, suite.chainA.GetContext().BlockTime(), bothValSet, valSet, bothSigners),
-				ChainID:  suite.chainA.ChainID,
-				ClientID: suite.chainA.ClientIDs[0],
-=======
-			&ibctmtypes.Evidence{
-				Header1:  ibctmtypes.CreateTestHeader(testChainID, testClientHeight+5, testClientHeight, altTime, bothValSet, valSet, bothSigners),
-				Header2:  ibctmtypes.CreateTestHeader(testChainID, testClientHeight+5, testClientHeight, suite.ctx.BlockTime(), bothValSet, valSet, bothSigners),
-				ChainId:  testChainID,
-				ClientId: testClientID,
->>>>>>> 2df04d6e
+				ChainId:  suite.chainA.ChainID,
+				ClientId: suite.chainA.ClientIDs[0],
 			},
 			func() error {
 				suite.consensusState.NextValidatorsHash = valsHash
@@ -351,19 +319,11 @@
 		},
 		{
 			"misbehavior at later height with different trusted heights should pass",
-<<<<<<< HEAD
-			ibctmtypes.Evidence{
-				Header1:  ibctmtypes.CreateTestHeader(suite.chainA.ChainID, testClientHeight+5, testClientHeight, altTime, bothValSet, valSet, bothSigners),
-				Header2:  ibctmtypes.CreateTestHeader(suite.chainA.ChainID, testClientHeight+5, testClientHeight+3, suite.chainA.GetContext().BlockTime(), bothValSet, bothValSet, bothSigners),
-				ChainID:  suite.chainA.ChainID,
-				ClientID: suite.chainA.ClientIDs[0],
-=======
-			&ibctmtypes.Evidence{
-				Header1:  ibctmtypes.CreateTestHeader(testChainID, testClientHeight+5, testClientHeight, altTime, bothValSet, valSet, bothSigners),
-				Header2:  ibctmtypes.CreateTestHeader(testChainID, testClientHeight+5, testClientHeight+3, suite.ctx.BlockTime(), bothValSet, bothValSet, bothSigners),
-				ChainId:  testChainID,
-				ClientId: testClientID,
->>>>>>> 2df04d6e
+			&ibctmtypes.Evidence{
+				Header1:  ibctmtypes.CreateTestHeader(suite.chainA.ChainID,, testClientHeight+5, testClientHeight, altTime, bothValSet, valSet, bothSigners),
+				Header2:  ibctmtypes.CreateTestHeader(suite.chainA.ChainID,, testClientHeight+5, testClientHeight+3, suite.chainA.GetContext().BlockTime(), bothValSet, bothValSet, bothSigners),
+				ChainId:  suite.chainA.ChainID,,
+				ClientId: suite.chainA.ClientIDs[0],
 			},
 			func() error {
 				suite.consensusState.NextValidatorsHash = valsHash
@@ -387,19 +347,11 @@
 		},
 		{
 			"misbehaviour fails validatebasic",
-<<<<<<< HEAD
-			ibctmtypes.Evidence{
-				Header1:  ibctmtypes.CreateTestHeader(suite.chainA.ChainID, testClientHeight+1, testClientHeight, altTime, bothValSet, bothValSet, bothSigners),
-				Header2:  ibctmtypes.CreateTestHeader(suite.chainA.ChainID, testClientHeight, testClientHeight, suite.chainA.GetContext().BlockTime(), bothValSet, bothValSet, bothSigners),
-				ChainID:  suite.chainA.ChainID,
-				ClientID: suite.chainA.ClientIDs[0],
-=======
-			&ibctmtypes.Evidence{
-				Header1:  ibctmtypes.CreateTestHeader(testChainID, testClientHeight+1, testClientHeight, altTime, bothValSet, bothValSet, bothSigners),
-				Header2:  ibctmtypes.CreateTestHeader(testChainID, testClientHeight, testClientHeight, suite.ctx.BlockTime(), bothValSet, bothValSet, bothSigners),
-				ChainId:  testChainID,
-				ClientId: testClientID,
->>>>>>> 2df04d6e
+			&ibctmtypes.Evidence{
+				Header1:  ibctmtypes.CreateTestHeader(suite.chainA.ChainID,, testClientHeight+1, testClientHeight, altTime, bothValSet, bothValSet, bothSigners),
+				Header2:  ibctmtypes.CreateTestHeader(suite.chainA.ChainID,, testClientHeight, testClientHeight, suite.chainA.GetContext().BlockTime(), bothValSet, bothValSet, bothSigners),
+				ChainId:  suite.chainA.ChainID,,
+				ClientId: suite.chainA.ClientIDs[0],
 			},
 			func() error {
 				suite.consensusState.NextValidatorsHash = bothValsHash
@@ -412,19 +364,11 @@
 		},
 		{
 			"trusted ConsensusState1 not found",
-<<<<<<< HEAD
-			ibctmtypes.Evidence{
-				Header1:  ibctmtypes.CreateTestHeader(suite.chainA.ChainID, testClientHeight+5, testClientHeight+3, altTime, bothValSet, bothValSet, bothSigners),
-				Header2:  ibctmtypes.CreateTestHeader(suite.chainA.ChainID, testClientHeight+5, testClientHeight, suite.chainA.GetContext().BlockTime(), bothValSet, valSet, bothSigners),
-				ChainID:  suite.chainA.ChainID,
-				ClientID: suite.chainA.ClientIDs[0],
-=======
-			&ibctmtypes.Evidence{
-				Header1:  ibctmtypes.CreateTestHeader(testChainID, testClientHeight+5, testClientHeight+3, altTime, bothValSet, bothValSet, bothSigners),
-				Header2:  ibctmtypes.CreateTestHeader(testChainID, testClientHeight+5, testClientHeight, suite.ctx.BlockTime(), bothValSet, valSet, bothSigners),
-				ChainId:  testChainID,
-				ClientId: testClientID,
->>>>>>> 2df04d6e
+			&ibctmtypes.Evidence{
+				Header1:  ibctmtypes.CreateTestHeader(suite.chainA.ChainID,, testClientHeight+5, testClientHeight+3, altTime, bothValSet, bothValSet, bothSigners),
+				Header2:  ibctmtypes.CreateTestHeader(suite.chainA.ChainID,, testClientHeight+5, testClientHeight, suite.chainA.GetContext().BlockTime(), bothValSet, valSet, bothSigners),
+				ChainId:  suite.chainA.ChainID,,
+				ClientId: suite.chainA.ClientIDs[0],
 			},
 			func() error {
 				suite.consensusState.NextValidatorsHash = valsHash
@@ -437,19 +381,11 @@
 		},
 		{
 			"trusted ConsensusState2 not found",
-<<<<<<< HEAD
-			ibctmtypes.Evidence{
-				Header1:  ibctmtypes.CreateTestHeader(suite.chainA.ChainID, testClientHeight+5, testClientHeight, altTime, bothValSet, valSet, bothSigners),
-				Header2:  ibctmtypes.CreateTestHeader(suite.chainA.ChainID, testClientHeight+5, testClientHeight+3, suite.chainA.GetContext().BlockTime(), bothValSet, bothValSet, bothSigners),
-				ChainID:  suite.chainA.ChainID,
-				ClientID: suite.chainA.ClientIDs[0],
-=======
-			&ibctmtypes.Evidence{
-				Header1:  ibctmtypes.CreateTestHeader(testChainID, testClientHeight+5, testClientHeight, altTime, bothValSet, valSet, bothSigners),
-				Header2:  ibctmtypes.CreateTestHeader(testChainID, testClientHeight+5, testClientHeight+3, suite.ctx.BlockTime(), bothValSet, bothValSet, bothSigners),
-				ChainId:  testChainID,
-				ClientId: testClientID,
->>>>>>> 2df04d6e
+			&ibctmtypes.Evidence{
+				Header1:  ibctmtypes.CreateTestHeader(suite.chainA.ChainID,, testClientHeight+5, testClientHeight, altTime, bothValSet, valSet, bothSigners),
+				Header2:  ibctmtypes.CreateTestHeader(suite.chainA.ChainID,, testClientHeight+5, testClientHeight+3, suite.chainA.GetContext().BlockTime(), bothValSet, bothValSet, bothSigners),
+				ChainId:  suite.chainA.ChainID,,
+				ClientId: suite.chainA.ClientIDs[0],
 			},
 			func() error {
 				suite.consensusState.NextValidatorsHash = valsHash
@@ -469,19 +405,11 @@
 		},
 		{
 			"client already frozen at earlier height",
-<<<<<<< HEAD
-			ibctmtypes.Evidence{
-				Header1:  ibctmtypes.CreateTestHeader(suite.chainA.ChainID, testClientHeight, testClientHeight, altTime, bothValSet, bothValSet, bothSigners),
-				Header2:  ibctmtypes.CreateTestHeader(suite.chainA.ChainID, testClientHeight, testClientHeight, suite.chainA.GetContext().BlockTime(), bothValSet, bothValSet, bothSigners),
-				ChainID:  suite.chainA.ChainID,
-				ClientID: suite.chainA.ClientIDs[0],
-=======
-			&ibctmtypes.Evidence{
-				Header1:  ibctmtypes.CreateTestHeader(testChainID, testClientHeight, testClientHeight, altTime, bothValSet, bothValSet, bothSigners),
-				Header2:  ibctmtypes.CreateTestHeader(testChainID, testClientHeight, testClientHeight, suite.ctx.BlockTime(), bothValSet, bothValSet, bothSigners),
-				ChainId:  testChainID,
-				ClientId: testClientID,
->>>>>>> 2df04d6e
+			&ibctmtypes.Evidence{
+				Header1:  ibctmtypes.CreateTestHeader(suite.chainA.ChainID,, testClientHeight, testClientHeight, altTime, bothValSet, bothValSet, bothSigners),
+				Header2:  ibctmtypes.CreateTestHeader(suite.chainA.ChainID,, testClientHeight, testClientHeight, suite.chainA.GetContext().BlockTime(), bothValSet, bothValSet, bothSigners),
+				ChainId:  suite.chainA.ChainID,,
+				ClientId: suite.chainA.ClientIDs[0],
 			},
 			func() error {
 				suite.consensusState.NextValidatorsHash = bothValsHash
@@ -498,19 +426,11 @@
 
 		{
 			"misbehaviour check failed",
-<<<<<<< HEAD
-			ibctmtypes.Evidence{
-				Header1:  ibctmtypes.CreateTestHeader(suite.chainA.ChainID, testClientHeight, testClientHeight, altTime, bothValSet, bothValSet, bothSigners),
-				Header2:  ibctmtypes.CreateTestHeader(suite.chainA.ChainID, testClientHeight, testClientHeight, suite.chainA.GetContext().BlockTime(), altValSet, bothValSet, altSigners),
-				ChainID:  suite.chainA.ChainID,
-				ClientID: suite.chainA.ClientIDs[0],
-=======
-			&ibctmtypes.Evidence{
-				Header1:  ibctmtypes.CreateTestHeader(testChainID, testClientHeight, testClientHeight, altTime, bothValSet, bothValSet, bothSigners),
-				Header2:  ibctmtypes.CreateTestHeader(testChainID, testClientHeight, testClientHeight, suite.ctx.BlockTime(), altValSet, bothValSet, altSigners),
-				ChainId:  testChainID,
-				ClientId: testClientID,
->>>>>>> 2df04d6e
+			&ibctmtypes.Evidence{
+				Header1:  ibctmtypes.CreateTestHeader(suite.chainA.ChainID,, testClientHeight, testClientHeight, altTime, bothValSet, bothValSet, bothSigners),
+				Header2:  ibctmtypes.CreateTestHeader(suite.chainA.ChainID,, testClientHeight, testClientHeight, suite.chainA.GetContext().BlockTime(), altValSet, bothValSet, altSigners),
+				ChainId:  suite.chainA.ChainID,,
+				ClientId: suite.chainA.ClientIDs[0],
 			},
 			func() error {
 				clientState := ibctmtypes.NewClientState(suite.chainA.ChainID, ibctmtypes.DefaultTrustLevel, ibctesting.TrustingPeriod, ibctesting.UnbondingPeriod, ibctesting.MaxClockDrift, testClientHeight, commitmenttypes.GetSDKSpecs())
