package merkle

import (
	"bytes"
	"errors"

	"github.com/tendermint/tendermint/crypto/merkle"

	"github.com/cosmos/cosmos-sdk/store/rootmulti"
	"github.com/cosmos/cosmos-sdk/store/state"

	commitment "github.com/cosmos/cosmos-sdk/x/ibc/23-commitment"
)

const merkleKind = "merkle"

// merkle.Proof implementation of Proof
// Applied on SDK-based IBC implementation
var _ commitment.Root = Root{}

// Root is Merkle root hash
type Root struct {
	Hash []byte
}

// NewRoot constructs a new Root
func NewRoot(hash []byte) Root {
	return Root{
		Hash: hash,
	}
}

// Implements commitment.Root
func (Root) CommitmentKind() string {
	return merkleKind
}

var _ commitment.Path = Path{}

// Path is merkle path prefixed to the key.
// The constructed key from the Path and the key will be append(Path.KeyPath, append(Path.KeyPrefix, key...))
type Path struct {
	// KeyPath is the list of keys prepended before the prefixed key
	KeyPath [][]byte
	// KeyPrefix is a byte slice prefixed before the key
	KeyPrefix []byte
}

// NewPath() constructs new Path
func NewPath(keypath [][]byte, keyprefix []byte) Path {
	return Path{
		KeyPath:   keypath,
		KeyPrefix: keyprefix,
	}
}

// Implements commitment.Path
func (Path) CommitmentKind() string {
	return merkleKind
}

<<<<<<< HEAD
func (path Path) Pathify(key []byte) (res []byte) {
	res = make([]byte, len(path.KeyPrefix)+len(key))
	copy(res, path.KeyPrefix)
	copy(res[len(path.KeyPrefix):], key)
	return
=======
func NewPathFromMapping(mapp state.Mapping) Path {
	return NewPath([][]byte{[]byte(mapp.StoreName())}, mapp.PrefixBytes())
>>>>>>> 62b7d75e
}

var _ commitment.Proof = Proof{}

// Proof is Merkle proof with the key information.
type Proof struct {
	Proof *merkle.Proof
	Key   []byte
}

// Implements commitment.Proof
func (Proof) CommitmentKind() string {
	return merkleKind
}

// Returns the key of the proof
func (proof Proof) GetKey() []byte {
	return proof.Key
}

// Verify() proves the proof against the given root, path, and value.
func (proof Proof) Verify(croot commitment.Root, cpath commitment.Path, value []byte) error {
	root, ok := croot.(Root)
	if !ok {
		return errors.New("invalid commitment root type")
	}

	path, ok := cpath.(Path)
	if !ok {
		return errors.New("invalid commitment path type")
	}

	keypath := merkle.KeyPath{}
	for _, key := range path.KeyPath {
		keypath = keypath.AppendKey(key, merkle.KeyEncodingHex)
	}
	// KeyPrefix is not appended, we assume that the proof.Key already contains it
	keypath = keypath.AppendKey(proof.Key, merkle.KeyEncodingHex)

	// TODO: hard coded for now, should be extensible
	runtime := rootmulti.DefaultProofRuntime()

	if value != nil {
		return runtime.VerifyValue(proof.Proof, root.Hash, keypath.String(), value)
	}
	return runtime.VerifyAbsence(proof.Proof, root.Hash, keypath.String())
}

type Value interface {
	KeyBytes() []byte
}

func NewProofFromValue(proof *merkle.Proof, path Path, value Value) Proof {
	// TODO: check HasPrefix
	return Proof{proof, bytes.TrimPrefix(value.KeyBytes(), path.KeyPrefix)}
}<|MERGE_RESOLUTION|>--- conflicted
+++ resolved
@@ -59,16 +59,8 @@
 	return merkleKind
 }
 
-<<<<<<< HEAD
-func (path Path) Pathify(key []byte) (res []byte) {
-	res = make([]byte, len(path.KeyPrefix)+len(key))
-	copy(res, path.KeyPrefix)
-	copy(res[len(path.KeyPrefix):], key)
-	return
-=======
 func NewPathFromMapping(mapp state.Mapping) Path {
 	return NewPath([][]byte{[]byte(mapp.StoreName())}, mapp.PrefixBytes())
->>>>>>> 62b7d75e
 }
 
 var _ commitment.Proof = Proof{}
@@ -105,8 +97,7 @@
 	for _, key := range path.KeyPath {
 		keypath = keypath.AppendKey(key, merkle.KeyEncodingHex)
 	}
-	// KeyPrefix is not appended, we assume that the proof.Key already contains it
-	keypath = keypath.AppendKey(proof.Key, merkle.KeyEncodingHex)
+	keypath = keypath.AppendKey(append(path.KeyPrefix, proof.Key...), merkle.KeyEncodingHex)	
 
 	// TODO: hard coded for now, should be extensible
 	runtime := rootmulti.DefaultProofRuntime()
