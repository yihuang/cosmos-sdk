package keeper_test

import (
	"testing"

	"github.com/stretchr/testify/require"
	"github.com/stretchr/testify/suite"

	tmproto "github.com/tendermint/tendermint/proto/types"

	"github.com/cosmos/cosmos-sdk/simapp"
	sdk "github.com/cosmos/cosmos-sdk/types"
	"github.com/cosmos/cosmos-sdk/x/ibc/05-port/keeper"
)

var (
	validPort   = "validportid"
	invalidPort = "invalidPortID"
)

type KeeperTestSuite struct {
	suite.Suite

	ctx    sdk.Context
	keeper *keeper.Keeper
}

func (suite *KeeperTestSuite) SetupTest() {
	isCheckTx := false
	app := simapp.Setup(isCheckTx)

<<<<<<< HEAD
	suite.ctx = app.BaseApp.NewContext(isCheckTx, abci.Header{})
=======
	suite.cdc = app.Codec()
	suite.ctx = app.BaseApp.NewContext(isCheckTx, tmproto.Header{})
>>>>>>> 6cbda30f
	suite.keeper = &app.IBCKeeper.PortKeeper
}

func TestKeeperTestSuite(t *testing.T) {
	suite.Run(t, new(KeeperTestSuite))
}

func (suite *KeeperTestSuite) TestBind() {
	// Test that invalid portID causes panic
	require.Panics(suite.T(), func() { suite.keeper.BindPort(invalidPort) }, "Did not panic on invalid portID")

	// Test that valid BindPort returns capability key
	capKey := suite.keeper.BindPort(validPort)
	require.NotNil(suite.T(), capKey, "capabilityKey is nil on valid BindPort")

	// Test that rebinding the same portid causes panic
	require.Panics(suite.T(), func() { suite.keeper.BindPort(validPort) }, "did not panic on re-binding the same port")
}

func (suite *KeeperTestSuite) TestAuthenticate() {
	capKey := suite.keeper.BindPort(validPort)

	// Require that passing in invalid portID causes panic
	require.Panics(suite.T(), func() { suite.keeper.Authenticate(capKey, invalidPort) }, "did not panic on invalid portID")

	// Valid authentication should return true
	auth := suite.keeper.Authenticate(capKey, validPort)
	require.True(suite.T(), auth, "valid authentication failed")

	// Test that authenticating against incorrect portid fails
	auth = suite.keeper.Authenticate(capKey, "wrongportid")
	require.False(suite.T(), auth, "invalid authentication failed")

	// Test that authenticating port against different valid
	// capability key fails
	capKey2 := suite.keeper.BindPort("otherportid")
	auth = suite.keeper.Authenticate(capKey2, validPort)
	require.False(suite.T(), auth, "invalid authentication for different capKey failed")
}<|MERGE_RESOLUTION|>--- conflicted
+++ resolved
@@ -29,12 +29,8 @@
 	isCheckTx := false
 	app := simapp.Setup(isCheckTx)
 
-<<<<<<< HEAD
-	suite.ctx = app.BaseApp.NewContext(isCheckTx, abci.Header{})
-=======
 	suite.cdc = app.Codec()
 	suite.ctx = app.BaseApp.NewContext(isCheckTx, tmproto.Header{})
->>>>>>> 6cbda30f
 	suite.keeper = &app.IBCKeeper.PortKeeper
 }
 
