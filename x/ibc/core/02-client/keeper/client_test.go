package keeper_test

import (
	"fmt"
	"time"

	tmtypes "github.com/tendermint/tendermint/types"

	cryptotypes "github.com/cosmos/cosmos-sdk/crypto/types"
	"github.com/cosmos/cosmos-sdk/x/ibc/core/02-client/types"
	clienttypes "github.com/cosmos/cosmos-sdk/x/ibc/core/02-client/types"
	commitmenttypes "github.com/cosmos/cosmos-sdk/x/ibc/core/23-commitment/types"
	"github.com/cosmos/cosmos-sdk/x/ibc/core/exported"
	ibctmtypes "github.com/cosmos/cosmos-sdk/x/ibc/light-clients/07-tendermint/types"
	localhosttypes "github.com/cosmos/cosmos-sdk/x/ibc/light-clients/09-localhost/types"
	ibctesting "github.com/cosmos/cosmos-sdk/x/ibc/testing"
	ibctestingmock "github.com/cosmos/cosmos-sdk/x/ibc/testing/mock"
	upgradetypes "github.com/cosmos/cosmos-sdk/x/upgrade/types"
)

func (suite *KeeperTestSuite) TestCreateClient() {
	cases := []struct {
		msg      string
		clientID string
		expPass  bool
		expPanic bool
	}{
		{"success", testClientID, true, false},
		{"client ID exists", testClientID, false, false},
	}

	for i, tc := range cases {
		tc := tc
		i := i
		if tc.expPanic {
			suite.Require().Panics(func() {
				clientState := ibctmtypes.NewClientState(testChainID, ibctmtypes.DefaultTrustLevel, trustingPeriod, ubdPeriod, maxClockDrift, testClientHeight, commitmenttypes.GetSDKSpecs(), ibctesting.UpgradePath, false, false)
				suite.keeper.CreateClient(suite.ctx, tc.clientID, clientState, suite.consensusState)
			}, "Msg %d didn't panic: %s", i, tc.msg)
		} else {
			clientState := ibctmtypes.NewClientState(testChainID, ibctmtypes.DefaultTrustLevel, trustingPeriod, ubdPeriod, maxClockDrift, testClientHeight, commitmenttypes.GetSDKSpecs(), ibctesting.UpgradePath, false, false)
			if tc.expPass {
				suite.Require().NotNil(clientState, "valid test case %d failed: %s", i, tc.msg)
			}
			// If we were able to NewClientState clientstate successfully, try persisting it to state
			err := suite.keeper.CreateClient(suite.ctx, tc.clientID, clientState, suite.consensusState)

			if tc.expPass {
				suite.Require().NoError(err, "valid test case %d failed: %s", i, tc.msg)
			} else {
				suite.Require().Error(err, "invalid test case %d passed: %s", i, tc.msg)
			}
		}
	}
}

func (suite *KeeperTestSuite) TestUpdateClientTendermint() {
	// Must create header creation functions since suite.header gets recreated on each test case
	createFutureUpdateFn := func(s *KeeperTestSuite) *ibctmtypes.Header {
		heightPlus3 := clienttypes.NewHeight(suite.header.GetHeight().GetEpochNumber(), suite.header.GetHeight().GetEpochHeight()+3)
		height := suite.header.GetHeight().(clienttypes.Height)

		return ibctmtypes.CreateTestHeader(testChainID, heightPlus3, height, suite.header.Header.Time.Add(time.Hour),
			suite.valSet, suite.valSet, []tmtypes.PrivValidator{suite.privVal})
	}
	createPastUpdateFn := func(s *KeeperTestSuite) *ibctmtypes.Header {
		heightMinus2 := clienttypes.NewHeight(suite.header.GetHeight().GetEpochNumber(), suite.header.GetHeight().GetEpochHeight()-2)
		heightMinus4 := clienttypes.NewHeight(suite.header.GetHeight().GetEpochNumber(), suite.header.GetHeight().GetEpochHeight()-4)

		return ibctmtypes.CreateTestHeader(testChainID, heightMinus2, heightMinus4, suite.header.Header.Time,
			suite.valSet, suite.valSet, []tmtypes.PrivValidator{suite.privVal})
	}
	var (
		updateHeader *ibctmtypes.Header
		clientState  *ibctmtypes.ClientState
	)

	cases := []struct {
		name     string
		malleate func() error
		expPass  bool
	}{
		{"valid update", func() error {
			clientState = ibctmtypes.NewClientState(testChainID, ibctmtypes.DefaultTrustLevel, trustingPeriod, ubdPeriod, maxClockDrift, testClientHeight, commitmenttypes.GetSDKSpecs(), ibctesting.UpgradePath, false, false)
			err := suite.keeper.CreateClient(suite.ctx, testClientID, clientState, suite.consensusState)

			// store intermediate consensus state to check that trustedHeight does not need to be highest consensus state before header height
			incrementedClientHeight := testClientHeight.Increment()
			intermediateConsState := &ibctmtypes.ConsensusState{
				Timestamp:          suite.now.Add(time.Minute),
				NextValidatorsHash: suite.valSetHash,
			}
			suite.keeper.SetClientConsensusState(suite.ctx, testClientID, incrementedClientHeight, intermediateConsState)

			clientState.LatestHeight = incrementedClientHeight
			suite.keeper.SetClientState(suite.ctx, testClientID, clientState)

			updateHeader = createFutureUpdateFn(suite)
			return err
		}, true},
		{"valid past update", func() error {
			clientState = ibctmtypes.NewClientState(testChainID, ibctmtypes.DefaultTrustLevel, trustingPeriod, ubdPeriod, maxClockDrift, testClientHeight, commitmenttypes.GetSDKSpecs(), ibctesting.UpgradePath, false, false)
			err := suite.keeper.CreateClient(suite.ctx, testClientID, clientState, suite.consensusState)
			suite.Require().NoError(err)

			height1 := types.NewHeight(0, 1)

			// store previous consensus state
			prevConsState := &ibctmtypes.ConsensusState{
				Timestamp:          suite.past,
				NextValidatorsHash: suite.valSetHash,
			}
			suite.keeper.SetClientConsensusState(suite.ctx, testClientID, height1, prevConsState)

			height2 := types.NewHeight(0, 2)

			// store intermediate consensus state to check that trustedHeight does not need to be hightest consensus state before header height
			intermediateConsState := &ibctmtypes.ConsensusState{
				Timestamp:          suite.past.Add(time.Minute),
				NextValidatorsHash: suite.valSetHash,
			}
			suite.keeper.SetClientConsensusState(suite.ctx, testClientID, height2, intermediateConsState)

			// updateHeader will fill in consensus state between prevConsState and suite.consState
			// clientState should not be updated
			updateHeader = createPastUpdateFn(suite)
			return nil
		}, true},
		{"client state not found", func() error {
			updateHeader = createFutureUpdateFn(suite)

			return nil
		}, false},
		{"consensus state not found", func() error {
			clientState = ibctmtypes.NewClientState(testChainID, ibctmtypes.DefaultTrustLevel, trustingPeriod, ubdPeriod, maxClockDrift, testClientHeight, commitmenttypes.GetSDKSpecs(), ibctesting.UpgradePath, false, false)
			suite.keeper.SetClientState(suite.ctx, testClientID, clientState)
			updateHeader = createFutureUpdateFn(suite)

			return nil
		}, false},
		{"frozen client before update", func() error {
			clientState = &ibctmtypes.ClientState{FrozenHeight: types.NewHeight(0, 1), LatestHeight: testClientHeight}
			suite.keeper.SetClientState(suite.ctx, testClientID, clientState)
			updateHeader = createFutureUpdateFn(suite)

			return nil
		}, false},
		{"valid past update before client was frozen", func() error {
			clientState = ibctmtypes.NewClientState(testChainID, ibctmtypes.DefaultTrustLevel, trustingPeriod, ubdPeriod, maxClockDrift, testClientHeight, commitmenttypes.GetSDKSpecs(), ibctesting.UpgradePath, false, false)
			clientState.FrozenHeight = types.NewHeight(0, testClientHeight.VersionHeight-1)
			err := suite.keeper.CreateClient(suite.ctx, testClientID, clientState, suite.consensusState)
			suite.Require().NoError(err)

			height1 := types.NewHeight(0, 1)

			// store previous consensus state
			prevConsState := &ibctmtypes.ConsensusState{
				Timestamp:          suite.past,
				NextValidatorsHash: suite.valSetHash,
			}
			suite.keeper.SetClientConsensusState(suite.ctx, testClientID, height1, prevConsState)

			// updateHeader will fill in consensus state between prevConsState and suite.consState
			// clientState should not be updated
			updateHeader = createPastUpdateFn(suite)
			return nil
		}, true},
		{"invalid header", func() error {
			clientState = ibctmtypes.NewClientState(testChainID, ibctmtypes.DefaultTrustLevel, trustingPeriod, ubdPeriod, maxClockDrift, testClientHeight, commitmenttypes.GetSDKSpecs(), ibctesting.UpgradePath, false, false)
			err := suite.keeper.CreateClient(suite.ctx, testClientID, clientState, suite.consensusState)
			suite.Require().NoError(err)
			updateHeader = createPastUpdateFn(suite)

			return nil
		}, false},
	}

	for i, tc := range cases {
		tc := tc
		i := i
		suite.Run(fmt.Sprintf("Case %s", tc.name), func() {
			suite.SetupTest()

			err := tc.malleate()
			suite.Require().NoError(err)

			suite.ctx = suite.ctx.WithBlockTime(updateHeader.Header.Time.Add(time.Minute))

			err = suite.keeper.UpdateClient(suite.ctx, testClientID, updateHeader)

			if tc.expPass {
				suite.Require().NoError(err, err)

				expConsensusState := &ibctmtypes.ConsensusState{
					Timestamp:          updateHeader.GetTime(),
					Root:               commitmenttypes.NewMerkleRoot(updateHeader.Header.GetAppHash()),
					NextValidatorsHash: updateHeader.Header.NextValidatorsHash,
				}

				newClientState, found := suite.keeper.GetClientState(suite.ctx, testClientID)
				suite.Require().True(found, "valid test case %d failed: %s", i, tc.name)

				consensusState, found := suite.keeper.GetClientConsensusState(suite.ctx, testClientID, updateHeader.GetHeight())
				suite.Require().True(found, "valid test case %d failed: %s", i, tc.name)

				// Determine if clientState should be updated or not
				if updateHeader.GetHeight().GT(clientState.GetLatestHeight()) {
					// Header Height is greater than clientState latest Height, clientState should be updated with header.GetHeight()
					suite.Require().Equal(updateHeader.GetHeight(), newClientState.GetLatestHeight(), "clientstate height did not update")
				} else {
					// Update will add past consensus state, clientState should not be updated at all
					suite.Require().Equal(clientState.GetLatestHeight(), newClientState.GetLatestHeight(), "client state height updated for past header")
				}

				suite.Require().NoError(err, "valid test case %d failed: %s", i, tc.name)
				suite.Require().Equal(expConsensusState, consensusState, "consensus state should have been updated on case %s", tc.name)
			} else {
				suite.Require().Error(err, "invalid test case %d passed: %s", i, tc.name)
			}
		})
	}
}

func (suite *KeeperTestSuite) TestUpdateClientLocalhost() {
	var localhostClient exported.ClientState = localhosttypes.NewClientState(suite.header.Header.GetChainID(), types.NewHeight(0, uint64(suite.ctx.BlockHeight())))

	suite.ctx = suite.ctx.WithBlockHeight(suite.ctx.BlockHeight() + 1)

	err := suite.keeper.UpdateClient(suite.ctx, exported.Localhost, nil)
	suite.Require().NoError(err, err)

	clientState, found := suite.keeper.GetClientState(suite.ctx, exported.Localhost)
	suite.Require().True(found)
	suite.Require().Equal(localhostClient.GetLatestHeight().(types.Height).Increment(), clientState.GetLatestHeight())
}

func (suite *KeeperTestSuite) TestUpgradeClient() {
	var (
		upgradedClient exported.ClientState
		upgradeHeight  exported.Height
		clientA        string
		proofUpgrade   []byte
	)

	testCases := []struct {
		name    string
		setup   func()
		expPass bool
	}{
		{
			name: "successful upgrade",
			setup: func() {

				upgradedClient = ibctmtypes.NewClientState("newChainId", ibctmtypes.DefaultTrustLevel, trustingPeriod, ubdPeriod+trustingPeriod, maxClockDrift, newClientHeight, commitmenttypes.GetSDKSpecs(), ibctesting.UpgradePath, false, false)

				// upgrade Height is at next block
				upgradeHeight = clienttypes.NewHeight(0, uint64(suite.chainB.GetContext().BlockHeight()+1))

				// zero custom fields and store in upgrade store
				suite.chainB.App.UpgradeKeeper.SetUpgradedClient(suite.chainB.GetContext(), int64(upgradeHeight.GetEpochHeight()), upgradedClient)

				// commit upgrade store changes and update clients

				suite.coordinator.CommitBlock(suite.chainB)
				err := suite.coordinator.UpdateClient(suite.chainA, suite.chainB, clientA, ibctesting.Tendermint)
				suite.Require().NoError(err)

				cs, found := suite.chainA.App.IBCKeeper.ClientKeeper.GetClientState(suite.chainA.GetContext(), clientA)
				suite.Require().True(found)

				proofUpgrade, _ = suite.chainB.QueryUpgradeProof(upgradetypes.UpgradedClientKey(int64(upgradeHeight.GetEpochHeight())), cs.GetLatestHeight().GetEpochHeight())
			},
			expPass: true,
		},
		{
<<<<<<< HEAD
			name: "successful upgrade to a solomachine client",
			setup: func() {
				cs, found := suite.chainA.App.IBCKeeper.ClientKeeper.GetClientState(suite.chainA.GetContext(), clientA)
				suite.Require().True(found)

				// upgrade Height is at next block
				upgradeHeight = clienttypes.NewHeight(0, uint64(suite.chainB.GetContext().BlockHeight()+1))

				// demonstrate that VerifyUpgrade allows for arbitrary changes to clienstate structure so long as
				// previous chain committed to the change
				upgradedClient = ibctesting.NewSolomachine(suite.T(), suite.cdc, clientA, "diversifier", 1).ClientState()
				soloClient, _ := upgradedClient.(*solomachinetypes.ClientState)
				// change sequence to be higher height than latest current client height
				soloClient.Sequence = cs.GetLatestHeight().GetEpochHeight() + 100
				// zero custom fields and store in upgrade store
				suite.chainB.App.UpgradeKeeper.SetUpgradedClient(suite.chainB.GetContext(), int64(upgradeHeight.GetEpochHeight()), upgradedClient)

				suite.coordinator.CommitBlock(suite.chainB)
				err := suite.coordinator.UpdateClient(suite.chainA, suite.chainB, clientA, ibctesting.Tendermint)
				suite.Require().NoError(err)

				cs, found = suite.chainA.App.IBCKeeper.ClientKeeper.GetClientState(suite.chainA.GetContext(), clientA)
				suite.Require().True(found)

				proofUpgrade, _ = suite.chainB.QueryUpgradeProof(upgradetypes.UpgradedClientKey(int64(upgradeHeight.GetEpochHeight())), cs.GetLatestHeight().GetEpochHeight())
			},
			expPass: true,
		},
		{
=======
>>>>>>> 090bae56
			name: "client state not found",
			setup: func() {

				upgradedClient = ibctmtypes.NewClientState("newChainId", ibctmtypes.DefaultTrustLevel, trustingPeriod, ubdPeriod+trustingPeriod, maxClockDrift, newClientHeight, commitmenttypes.GetSDKSpecs(), ibctesting.UpgradePath, false, false)

				// upgrade Height is at next block
				upgradeHeight = clienttypes.NewHeight(0, uint64(suite.chainB.GetContext().BlockHeight()+1))

				// zero custom fields and store in upgrade store
				suite.chainB.App.UpgradeKeeper.SetUpgradedClient(suite.chainB.GetContext(), int64(upgradeHeight.GetEpochHeight()), upgradedClient)

				// commit upgrade store changes and update clients

				suite.coordinator.CommitBlock(suite.chainB)
				err := suite.coordinator.UpdateClient(suite.chainA, suite.chainB, clientA, ibctesting.Tendermint)
				suite.Require().NoError(err)

				cs, found := suite.chainA.App.IBCKeeper.ClientKeeper.GetClientState(suite.chainA.GetContext(), clientA)
				suite.Require().True(found)

				proofUpgrade, _ = suite.chainB.QueryUpgradeProof(upgradetypes.UpgradedClientKey(int64(upgradeHeight.GetEpochHeight())), cs.GetLatestHeight().GetEpochHeight())

				clientA = "wrongclientid"
			},
			expPass: false,
		},
		{
			name: "client state frozen",
			setup: func() {

				upgradedClient = ibctmtypes.NewClientState("newChainId", ibctmtypes.DefaultTrustLevel, trustingPeriod, ubdPeriod+trustingPeriod, maxClockDrift, newClientHeight, commitmenttypes.GetSDKSpecs(), ibctesting.UpgradePath, false, false)

				// upgrade Height is at next block
				upgradeHeight = clienttypes.NewHeight(0, uint64(suite.chainB.GetContext().BlockHeight()+1))

				// zero custom fields and store in upgrade store
				suite.chainB.App.UpgradeKeeper.SetUpgradedClient(suite.chainB.GetContext(), int64(upgradeHeight.GetEpochHeight()), upgradedClient)

				// commit upgrade store changes and update clients

				suite.coordinator.CommitBlock(suite.chainB)
				err := suite.coordinator.UpdateClient(suite.chainA, suite.chainB, clientA, ibctesting.Tendermint)
				suite.Require().NoError(err)

				cs, found := suite.chainA.App.IBCKeeper.ClientKeeper.GetClientState(suite.chainA.GetContext(), clientA)
				suite.Require().True(found)

				proofUpgrade, _ = suite.chainB.QueryUpgradeProof(upgradetypes.UpgradedClientKey(int64(upgradeHeight.GetEpochHeight())), cs.GetLatestHeight().GetEpochHeight())

				// set frozen client in store
				tmClient, ok := cs.(*ibctmtypes.ClientState)
				suite.Require().True(ok)
				tmClient.FrozenHeight = types.NewHeight(0, 1)
				suite.chainA.App.IBCKeeper.ClientKeeper.SetClientState(suite.chainA.GetContext(), clientA, tmClient)
			},
			expPass: false,
		},
		{
			name: "tendermint client VerifyUpgrade fails",
			setup: func() {

				upgradedClient = ibctmtypes.NewClientState("newChainId", ibctmtypes.DefaultTrustLevel, trustingPeriod, ubdPeriod+trustingPeriod, maxClockDrift, newClientHeight, commitmenttypes.GetSDKSpecs(), ibctesting.UpgradePath, false, false)

				// upgrade Height is at next block
				upgradeHeight = clienttypes.NewHeight(0, uint64(suite.chainB.GetContext().BlockHeight()+1))

				// zero custom fields and store in upgrade store
				suite.chainB.App.UpgradeKeeper.SetUpgradedClient(suite.chainB.GetContext(), int64(upgradeHeight.GetEpochHeight()), upgradedClient)

				// change upgradedClient client-specified parameters
				upgradedClient = ibctmtypes.NewClientState("wrongchainID", ibctmtypes.DefaultTrustLevel, trustingPeriod, ubdPeriod, maxClockDrift, newClientHeight, commitmenttypes.GetSDKSpecs(), ibctesting.UpgradePath, true, true)

				suite.coordinator.CommitBlock(suite.chainB)
				err := suite.coordinator.UpdateClient(suite.chainA, suite.chainB, clientA, ibctesting.Tendermint)
				suite.Require().NoError(err)

				cs, found := suite.chainA.App.IBCKeeper.ClientKeeper.GetClientState(suite.chainA.GetContext(), clientA)
				suite.Require().True(found)

				proofUpgrade, _ = suite.chainB.QueryUpgradeProof(upgradetypes.UpgradedClientKey(int64(upgradeHeight.GetEpochHeight())), cs.GetLatestHeight().GetEpochHeight())
			},
			expPass: false,
		},
	}

	for _, tc := range testCases {
		tc := tc
		clientA, _ = suite.coordinator.SetupClients(suite.chainA, suite.chainB, ibctesting.Tendermint)

		tc.setup()

		err := suite.chainA.App.IBCKeeper.ClientKeeper.UpgradeClient(suite.chainA.GetContext(), clientA, upgradedClient, upgradeHeight, proofUpgrade)

		if tc.expPass {
			suite.Require().NoError(err, "verify upgrade failed on valid case: %s", tc.name)
		} else {
			suite.Require().Error(err, "verify upgrade passed on invalid case: %s", tc.name)
		}
	}

}

func (suite *KeeperTestSuite) TestCheckMisbehaviourAndUpdateState() {
	altPrivVal := ibctestingmock.NewPV()
	altPubKey, err := altPrivVal.GetPubKey()
	suite.Require().NoError(err)
	altVal := tmtypes.NewValidator(altPubKey.(cryptotypes.IntoTmPubKey).AsTmPubKey(), 4)

	// Set valSet here with suite.valSet so it doesn't get reset on each testcase
	valSet := suite.valSet
	valsHash := valSet.Hash()

	// Create bothValSet with both suite validator and altVal
	bothValSet := tmtypes.NewValidatorSet(append(suite.valSet.Validators, altVal))
	bothValsHash := bothValSet.Hash()
	// Create alternative validator set with only altVal
	altValSet := tmtypes.NewValidatorSet([]*tmtypes.Validator{altVal})

	// Create signer array and ensure it is in same order as bothValSet
	_, suiteVal := suite.valSet.GetByIndex(0)
	bothSigners := ibctmtypes.CreateSortedSignerArray(altPrivVal, suite.privVal, altVal, suiteVal)

	altSigners := []tmtypes.PrivValidator{altPrivVal}

	// Create valid Misbehaviour by making a duplicate header that signs over different block time
	altTime := suite.ctx.BlockTime().Add(time.Minute)

	heightPlus3 := types.NewHeight(0, height+3)
	heightPlus5 := types.NewHeight(0, height+5)

	testCases := []struct {
		name         string
		misbehaviour *ibctmtypes.Misbehaviour
		malleate     func() error
		expPass      bool
	}{
		{
			"trusting period misbehavior should pass",
			&ibctmtypes.Misbehaviour{
				Header1:  ibctmtypes.CreateTestHeader(testChainID, testClientHeight, testClientHeight, altTime, bothValSet, bothValSet, bothSigners),
				Header2:  ibctmtypes.CreateTestHeader(testChainID, testClientHeight, testClientHeight, suite.ctx.BlockTime(), bothValSet, bothValSet, bothSigners),
				ChainId:  testChainID,
				ClientId: testClientID,
			},
			func() error {
				suite.consensusState.NextValidatorsHash = bothValsHash
				clientState := ibctmtypes.NewClientState(testChainID, ibctmtypes.DefaultTrustLevel, trustingPeriod, ubdPeriod, maxClockDrift, testClientHeight, commitmenttypes.GetSDKSpecs(), ibctesting.UpgradePath, false, false)
				err := suite.keeper.CreateClient(suite.ctx, testClientID, clientState, suite.consensusState)

				return err
			},
			true,
		},
		{
			"misbehavior at later height should pass",
			&ibctmtypes.Misbehaviour{
				Header1:  ibctmtypes.CreateTestHeader(testChainID, heightPlus5, testClientHeight, altTime, bothValSet, valSet, bothSigners),
				Header2:  ibctmtypes.CreateTestHeader(testChainID, heightPlus5, testClientHeight, suite.ctx.BlockTime(), bothValSet, valSet, bothSigners),
				ChainId:  testChainID,
				ClientId: testClientID,
			},
			func() error {
				suite.consensusState.NextValidatorsHash = valsHash
				clientState := ibctmtypes.NewClientState(testChainID, ibctmtypes.DefaultTrustLevel, trustingPeriod, ubdPeriod, maxClockDrift, testClientHeight, commitmenttypes.GetSDKSpecs(), ibctesting.UpgradePath, false, false)
				err := suite.keeper.CreateClient(suite.ctx, testClientID, clientState, suite.consensusState)

				// store intermediate consensus state to check that trustedHeight does not need to be highest consensus state before header height
				intermediateConsState := &ibctmtypes.ConsensusState{
					Timestamp:          suite.now.Add(time.Minute),
					NextValidatorsHash: suite.valSetHash,
				}
				suite.keeper.SetClientConsensusState(suite.ctx, testClientID, heightPlus3, intermediateConsState)

				clientState.LatestHeight = heightPlus3
				suite.keeper.SetClientState(suite.ctx, testClientID, clientState)

				return err
			},
			true,
		},
		{
			"misbehavior at later height with different trusted heights should pass",
			&ibctmtypes.Misbehaviour{
				Header1:  ibctmtypes.CreateTestHeader(testChainID, heightPlus5, testClientHeight, altTime, bothValSet, valSet, bothSigners),
				Header2:  ibctmtypes.CreateTestHeader(testChainID, heightPlus5, heightPlus3, suite.ctx.BlockTime(), bothValSet, bothValSet, bothSigners),
				ChainId:  testChainID,
				ClientId: testClientID,
			},
			func() error {
				suite.consensusState.NextValidatorsHash = valsHash
				clientState := ibctmtypes.NewClientState(testChainID, ibctmtypes.DefaultTrustLevel, trustingPeriod, ubdPeriod, maxClockDrift, testClientHeight, commitmenttypes.GetSDKSpecs(), ibctesting.UpgradePath, false, false)
				err := suite.keeper.CreateClient(suite.ctx, testClientID, clientState, suite.consensusState)

				// store trusted consensus state for Header2
				intermediateConsState := &ibctmtypes.ConsensusState{
					Timestamp:          suite.now.Add(time.Minute),
					NextValidatorsHash: bothValsHash,
				}
				suite.keeper.SetClientConsensusState(suite.ctx, testClientID, heightPlus3, intermediateConsState)

				clientState.LatestHeight = heightPlus3
				suite.keeper.SetClientState(suite.ctx, testClientID, clientState)

				return err
			},
			true,
		},
		{
			"trusted ConsensusState1 not found",
			&ibctmtypes.Misbehaviour{
				Header1:  ibctmtypes.CreateTestHeader(testChainID, heightPlus5, heightPlus3, altTime, bothValSet, bothValSet, bothSigners),
				Header2:  ibctmtypes.CreateTestHeader(testChainID, heightPlus5, testClientHeight, suite.ctx.BlockTime(), bothValSet, valSet, bothSigners),
				ChainId:  testChainID,
				ClientId: testClientID,
			},
			func() error {
				suite.consensusState.NextValidatorsHash = valsHash
				clientState := ibctmtypes.NewClientState(testChainID, ibctmtypes.DefaultTrustLevel, trustingPeriod, ubdPeriod, maxClockDrift, testClientHeight, commitmenttypes.GetSDKSpecs(), ibctesting.UpgradePath, false, false)
				err := suite.keeper.CreateClient(suite.ctx, testClientID, clientState, suite.consensusState)
				// intermediate consensus state at height + 3 is not created
				return err
			},
			false,
		},
		{
			"trusted ConsensusState2 not found",
			&ibctmtypes.Misbehaviour{
				Header1:  ibctmtypes.CreateTestHeader(testChainID, heightPlus5, testClientHeight, altTime, bothValSet, valSet, bothSigners),
				Header2:  ibctmtypes.CreateTestHeader(testChainID, heightPlus5, heightPlus3, suite.ctx.BlockTime(), bothValSet, bothValSet, bothSigners),
				ChainId:  testChainID,
				ClientId: testClientID,
			},
			func() error {
				suite.consensusState.NextValidatorsHash = valsHash
				clientState := ibctmtypes.NewClientState(testChainID, ibctmtypes.DefaultTrustLevel, trustingPeriod, ubdPeriod, maxClockDrift, testClientHeight, commitmenttypes.GetSDKSpecs(), ibctesting.UpgradePath, false, false)
				err := suite.keeper.CreateClient(suite.ctx, testClientID, clientState, suite.consensusState)
				// intermediate consensus state at height + 3 is not created
				return err
			},
			false,
		},
		{
			"client state not found",
			&ibctmtypes.Misbehaviour{},
			func() error { return nil },
			false,
		},
		{
			"client already frozen at earlier height",
			&ibctmtypes.Misbehaviour{
				Header1:  ibctmtypes.CreateTestHeader(testChainID, testClientHeight, testClientHeight, altTime, bothValSet, bothValSet, bothSigners),
				Header2:  ibctmtypes.CreateTestHeader(testChainID, testClientHeight, testClientHeight, suite.ctx.BlockTime(), bothValSet, bothValSet, bothSigners),
				ChainId:  testChainID,
				ClientId: testClientID,
			},
			func() error {
				suite.consensusState.NextValidatorsHash = bothValsHash
				clientState := ibctmtypes.NewClientState(testChainID, ibctmtypes.DefaultTrustLevel, trustingPeriod, ubdPeriod, maxClockDrift, testClientHeight, commitmenttypes.GetSDKSpecs(), ibctesting.UpgradePath, false, false)
				err := suite.keeper.CreateClient(suite.ctx, testClientID, clientState, suite.consensusState)

				clientState.FrozenHeight = types.NewHeight(0, 1)
				suite.keeper.SetClientState(suite.ctx, testClientID, clientState)

				return err
			},
			false,
		},
		{
			"misbehaviour check failed",
			&ibctmtypes.Misbehaviour{
				Header1:  ibctmtypes.CreateTestHeader(testChainID, testClientHeight, testClientHeight, altTime, bothValSet, bothValSet, bothSigners),
				Header2:  ibctmtypes.CreateTestHeader(testChainID, testClientHeight, testClientHeight, suite.ctx.BlockTime(), altValSet, bothValSet, altSigners),
				ChainId:  testChainID,
				ClientId: testClientID,
			},
			func() error {
				clientState := ibctmtypes.NewClientState(testChainID, ibctmtypes.DefaultTrustLevel, trustingPeriod, ubdPeriod, maxClockDrift, testClientHeight, commitmenttypes.GetSDKSpecs(), ibctesting.UpgradePath, false, false)
				if err != nil {
					return err
				}
				err = suite.keeper.CreateClient(suite.ctx, testClientID, clientState, suite.consensusState)

				return err
			},
			false,
		},
	}

	for i, tc := range testCases {
		tc := tc
		i := i
		suite.Run(tc.name, func() {
			suite.SetupTest() // reset

			err := tc.malleate()
			suite.Require().NoError(err)

			err = suite.keeper.CheckMisbehaviourAndUpdateState(suite.ctx, tc.misbehaviour)

			if tc.expPass {
				suite.Require().NoError(err, "valid test case %d failed: %s", i, tc.name)

				clientState, found := suite.keeper.GetClientState(suite.ctx, testClientID)
				suite.Require().True(found, "valid test case %d failed: %s", i, tc.name)
				suite.Require().True(clientState.IsFrozen(), "valid test case %d failed: %s", i, tc.name)
				suite.Require().Equal(tc.misbehaviour.GetHeight(), clientState.GetFrozenHeight(),
					"valid test case %d failed: %s. Expected FrozenHeight %s got %s", tc.misbehaviour.GetHeight(), clientState.GetFrozenHeight())
			} else {
				suite.Require().Error(err, "invalid test case %d passed: %s", i, tc.name)
			}
		})
	}
}<|MERGE_RESOLUTION|>--- conflicted
+++ resolved
@@ -273,38 +273,6 @@
 			expPass: true,
 		},
 		{
-<<<<<<< HEAD
-			name: "successful upgrade to a solomachine client",
-			setup: func() {
-				cs, found := suite.chainA.App.IBCKeeper.ClientKeeper.GetClientState(suite.chainA.GetContext(), clientA)
-				suite.Require().True(found)
-
-				// upgrade Height is at next block
-				upgradeHeight = clienttypes.NewHeight(0, uint64(suite.chainB.GetContext().BlockHeight()+1))
-
-				// demonstrate that VerifyUpgrade allows for arbitrary changes to clienstate structure so long as
-				// previous chain committed to the change
-				upgradedClient = ibctesting.NewSolomachine(suite.T(), suite.cdc, clientA, "diversifier", 1).ClientState()
-				soloClient, _ := upgradedClient.(*solomachinetypes.ClientState)
-				// change sequence to be higher height than latest current client height
-				soloClient.Sequence = cs.GetLatestHeight().GetEpochHeight() + 100
-				// zero custom fields and store in upgrade store
-				suite.chainB.App.UpgradeKeeper.SetUpgradedClient(suite.chainB.GetContext(), int64(upgradeHeight.GetEpochHeight()), upgradedClient)
-
-				suite.coordinator.CommitBlock(suite.chainB)
-				err := suite.coordinator.UpdateClient(suite.chainA, suite.chainB, clientA, ibctesting.Tendermint)
-				suite.Require().NoError(err)
-
-				cs, found = suite.chainA.App.IBCKeeper.ClientKeeper.GetClientState(suite.chainA.GetContext(), clientA)
-				suite.Require().True(found)
-
-				proofUpgrade, _ = suite.chainB.QueryUpgradeProof(upgradetypes.UpgradedClientKey(int64(upgradeHeight.GetEpochHeight())), cs.GetLatestHeight().GetEpochHeight())
-			},
-			expPass: true,
-		},
-		{
-=======
->>>>>>> 090bae56
 			name: "client state not found",
 			setup: func() {
 
