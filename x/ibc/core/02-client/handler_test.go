package client_test

import (
	"time"

	sdk "github.com/cosmos/cosmos-sdk/types"
	distributiontypes "github.com/cosmos/cosmos-sdk/x/distribution/types"
	govtypes "github.com/cosmos/cosmos-sdk/x/gov/types"
	client "github.com/cosmos/cosmos-sdk/x/ibc/core/02-client"
	"github.com/cosmos/cosmos-sdk/x/ibc/core/02-client/types"
	clienttypes "github.com/cosmos/cosmos-sdk/x/ibc/core/02-client/types"
	commitmenttypes "github.com/cosmos/cosmos-sdk/x/ibc/core/23-commitment/types"
	"github.com/cosmos/cosmos-sdk/x/ibc/core/exported"
	ibctmtypes "github.com/cosmos/cosmos-sdk/x/ibc/light-clients/07-tendermint/types"
	ibctesting "github.com/cosmos/cosmos-sdk/x/ibc/testing"
	upgradetypes "github.com/cosmos/cosmos-sdk/x/upgrade/types"
)

func (suite *ClientTestSuite) TestNewClientUpdateProposalHandler() {
	var (
		content govtypes.Content
		err     error
	)

	testCases := []struct {
		name     string
		malleate func()
		expPass  bool
	}{
		{
			"valid update client proposal", func() {
				clientA, _ := suite.coordinator.SetupClients(suite.chainA, suite.chainB, ibctesting.Tendermint)
				clientState := suite.chainA.GetClientState(clientA)

				tmClientState, ok := clientState.(*ibctmtypes.ClientState)
				suite.Require().True(ok)
				tmClientState.AllowUpdateAfterMisbehaviour = true
				tmClientState.FrozenHeight = tmClientState.LatestHeight
				suite.chainA.App.IBCKeeper.ClientKeeper.SetClientState(suite.chainA.GetContext(), clientA, tmClientState)

				// use next header for chainB to update the client on chainA
				header, err := suite.chainA.ConstructUpdateTMClientHeader(suite.chainB, clientA)
				suite.Require().NoError(err)

				content, err = clienttypes.NewClientUpdateProposal(ibctesting.Title, ibctesting.Description, clientA, header)
				suite.Require().NoError(err)
			}, true,
		},
		{
			"nil proposal", func() {
				content = nil
			}, false,
		},
		{
			"unsupported proposal type", func() {
				content = distributiontypes.NewCommunityPoolSpendProposal(ibctesting.Title, ibctesting.Description, suite.chainA.SenderAccount.GetAddress(), sdk.NewCoins(sdk.NewCoin("communityfunds", sdk.NewInt(10))))
			}, false,
		},
	}

	for _, tc := range testCases {
		tc := tc

		suite.Run(tc.name, func() {
			suite.SetupTest() // reset

			tc.malleate()

			proposalHandler := client.NewClientUpdateProposalHandler(suite.chainA.App.IBCKeeper.ClientKeeper)

			err = proposalHandler(suite.chainA.GetContext(), content)

			if tc.expPass {
				suite.Require().NoError(err)
			} else {
				suite.Require().Error(err)
			}
		})
	}

}

func (suite *ClientTestSuite) TestUpgradeClient() {
	var (
		clientA        string
		upgradedClient exported.ClientState
		upgradeHeight  exported.Height
		msg            *clienttypes.MsgUpgradeClient
	)

	newClientHeight := clienttypes.NewHeight(1, 1)

	cases := []struct {
		name    string
		setup   func()
		expPass bool
	}{
		{
			name: "successful upgrade",
			setup: func() {

				upgradedClient = ibctmtypes.NewClientState("newChainId", ibctmtypes.DefaultTrustLevel, ibctesting.TrustingPeriod, ibctesting.UnbondingPeriod+ibctesting.TrustingPeriod, ibctesting.MaxClockDrift, newClientHeight, commitmenttypes.GetSDKSpecs(), ibctesting.UpgradePath, false, false)

				// upgrade Height is at next block
				upgradeHeight = clienttypes.NewHeight(0, uint64(suite.chainB.GetContext().BlockHeight()+1))

				// zero custom fields and store in upgrade store
				suite.chainB.App.UpgradeKeeper.SetUpgradedClient(suite.chainB.GetContext(), int64(upgradeHeight.GetEpochHeight()), upgradedClient)

				// commit upgrade store changes and update clients

				suite.coordinator.CommitBlock(suite.chainB)
				err := suite.coordinator.UpdateClient(suite.chainA, suite.chainB, clientA, ibctesting.Tendermint)
				suite.Require().NoError(err)

				cs, found := suite.chainA.App.IBCKeeper.ClientKeeper.GetClientState(suite.chainA.GetContext(), clientA)
				suite.Require().True(found)

				proofUpgrade, _ := suite.chainB.QueryUpgradeProof(upgradetypes.UpgradedClientKey(int64(upgradeHeight.GetEpochHeight())), cs.GetLatestHeight().GetEpochHeight())

				msg, err = clienttypes.NewMsgUpgradeClient(clientA, upgradedClient, upgradeHeight, proofUpgrade, suite.chainA.SenderAccount.GetAddress())
				suite.Require().NoError(err)
			},
			expPass: true,
		},
		{
<<<<<<< HEAD
			name: "successful upgrade to different client type",
			setup: func() {

				// previous chain committed to the change
				upgradedClient = ibctesting.NewSolomachine(suite.T(), suite.chainA.App.AppCodec(), clientA, "diversifier", 1).ClientState()

				// upgrade Height is at next block
				upgradeHeight = clienttypes.NewHeight(0, uint64(suite.chainB.GetContext().BlockHeight()+1))

				soloClient, _ := upgradedClient.(*solomachinetypes.ClientState)
				// change sequence to be higher height than latest current client height
				soloClient.Sequence = 100000000000
				// zero custom fields and store in upgrade store
				suite.chainB.App.UpgradeKeeper.SetUpgradedClient(suite.chainB.GetContext(), int64(upgradeHeight.GetEpochHeight()), soloClient)

				// commit upgrade store changes and update clients

				suite.coordinator.CommitBlock(suite.chainB)
				err := suite.coordinator.UpdateClient(suite.chainA, suite.chainB, clientA, ibctesting.Tendermint)
				suite.Require().NoError(err)

				cs, found := suite.chainA.App.IBCKeeper.ClientKeeper.GetClientState(suite.chainA.GetContext(), clientA)
				suite.Require().True(found)

				proofUpgrade, _ := suite.chainB.QueryUpgradeProof(upgradetypes.UpgradedClientKey(int64(upgradeHeight.GetEpochHeight())), cs.GetLatestHeight().GetEpochHeight())

				msg, err = clienttypes.NewMsgUpgradeClient(clientA, upgradedClient, upgradeHeight, proofUpgrade, suite.chainA.SenderAccount.GetAddress())
				suite.Require().NoError(err)
			},
			expPass: true,
		},
		{
=======
>>>>>>> 090bae56
			name: "invalid upgrade: msg.ClientState does not contain valid clientstate",
			setup: func() {

				cs, found := suite.chainA.App.IBCKeeper.ClientKeeper.GetClientState(suite.chainA.GetContext(), clientA)
				suite.Require().True(found)

				// upgrade Height is at next block
				upgradeHeight = clienttypes.NewHeight(0, uint64(suite.chainB.GetContext().BlockHeight()+1))

				proofUpgrade, _ := suite.chainB.QueryUpgradeProof(upgradetypes.UpgradedClientKey(int64(upgradeHeight.GetEpochHeight())), cs.GetLatestHeight().GetEpochHeight())

				consState := ibctmtypes.NewConsensusState(time.Now(), commitmenttypes.NewMerkleRoot([]byte("app_hash")), []byte("next_vals_hash"))
				consAny, err := clienttypes.PackConsensusState(consState)
				suite.Require().NoError(err)

				height, _ := upgradeHeight.(types.Height)

				msg = &types.MsgUpgradeClient{ClientId: clientA, ClientState: consAny, UpgradeHeight: &height, ProofUpgrade: proofUpgrade, Signer: suite.chainA.SenderAccount.GetAddress().String()}
			},
			expPass: false,
		},
		{
			name: "invalid clientstate",
			setup: func() {

				upgradedClient = ibctmtypes.NewClientState("", ibctmtypes.DefaultTrustLevel, ibctesting.TrustingPeriod, ibctesting.UnbondingPeriod+ibctesting.TrustingPeriod, ibctesting.MaxClockDrift, newClientHeight, commitmenttypes.GetSDKSpecs(), ibctesting.UpgradePath, false, false)

				// upgrade Height is at next block
				upgradeHeight = clienttypes.NewHeight(0, uint64(suite.chainB.GetContext().BlockHeight()+1))

				// zero custom fields and store in upgrade store
				suite.chainB.App.UpgradeKeeper.SetUpgradedClient(suite.chainB.GetContext(), int64(upgradeHeight.GetEpochHeight()), upgradedClient)

				// commit upgrade store changes and update clients

				suite.coordinator.CommitBlock(suite.chainB)
				err := suite.coordinator.UpdateClient(suite.chainA, suite.chainB, clientA, ibctesting.Tendermint)
				suite.Require().NoError(err)

				cs, found := suite.chainA.App.IBCKeeper.ClientKeeper.GetClientState(suite.chainA.GetContext(), clientA)
				suite.Require().True(found)

				proofUpgrade, _ := suite.chainB.QueryUpgradeProof(upgradetypes.UpgradedClientKey(int64(upgradeHeight.GetEpochHeight())), cs.GetLatestHeight().GetEpochHeight())

				msg, err = clienttypes.NewMsgUpgradeClient(clientA, upgradedClient, upgradeHeight, proofUpgrade, suite.chainA.SenderAccount.GetAddress())
				suite.Require().NoError(err)
			},
			expPass: false,
		},
		{
			name: "VerifyUpgrade fails",
			setup: func() {

				upgradedClient = ibctmtypes.NewClientState("newChainId", ibctmtypes.DefaultTrustLevel, ibctesting.TrustingPeriod, ibctesting.UnbondingPeriod+ibctesting.TrustingPeriod, ibctesting.MaxClockDrift, newClientHeight, commitmenttypes.GetSDKSpecs(), ibctesting.UpgradePath, false, false)

				// upgrade Height is at next block
				upgradeHeight = clienttypes.NewHeight(0, uint64(suite.chainB.GetContext().BlockHeight()+1))

				// zero custom fields and store in upgrade store
				suite.chainB.App.UpgradeKeeper.SetUpgradedClient(suite.chainB.GetContext(), int64(upgradeHeight.GetEpochHeight()), upgradedClient)

				// commit upgrade store changes and update clients

				suite.coordinator.CommitBlock(suite.chainB)
				err := suite.coordinator.UpdateClient(suite.chainA, suite.chainB, clientA, ibctesting.Tendermint)
				suite.Require().NoError(err)

				msg, err = clienttypes.NewMsgUpgradeClient(clientA, upgradedClient, upgradeHeight, nil, suite.chainA.SenderAccount.GetAddress())
				suite.Require().NoError(err)
			},
			expPass: false,
		},
	}

	for _, tc := range cases {
		tc := tc
		clientA, _ = suite.coordinator.SetupClients(suite.chainA, suite.chainB, ibctesting.Tendermint)

		tc.setup()

		_, err := client.HandleMsgUpgradeClient(
			suite.chainA.GetContext(), suite.chainA.App.IBCKeeper.ClientKeeper, msg,
		)

		if tc.expPass {
			suite.Require().NoError(err, "upgrade handler failed on valid case: %s", tc.name)
			newClient, ok := suite.chainA.App.IBCKeeper.ClientKeeper.GetClientState(suite.chainA.GetContext(), clientA)
			suite.Require().True(ok)
			suite.Require().Equal(upgradedClient, newClient)
		} else {
			suite.Require().Error(err, "upgrade handler passed on invalid case: %s", tc.name)
		}
	}
}<|MERGE_RESOLUTION|>--- conflicted
+++ resolved
@@ -124,41 +124,6 @@
 			expPass: true,
 		},
 		{
-<<<<<<< HEAD
-			name: "successful upgrade to different client type",
-			setup: func() {
-
-				// previous chain committed to the change
-				upgradedClient = ibctesting.NewSolomachine(suite.T(), suite.chainA.App.AppCodec(), clientA, "diversifier", 1).ClientState()
-
-				// upgrade Height is at next block
-				upgradeHeight = clienttypes.NewHeight(0, uint64(suite.chainB.GetContext().BlockHeight()+1))
-
-				soloClient, _ := upgradedClient.(*solomachinetypes.ClientState)
-				// change sequence to be higher height than latest current client height
-				soloClient.Sequence = 100000000000
-				// zero custom fields and store in upgrade store
-				suite.chainB.App.UpgradeKeeper.SetUpgradedClient(suite.chainB.GetContext(), int64(upgradeHeight.GetEpochHeight()), soloClient)
-
-				// commit upgrade store changes and update clients
-
-				suite.coordinator.CommitBlock(suite.chainB)
-				err := suite.coordinator.UpdateClient(suite.chainA, suite.chainB, clientA, ibctesting.Tendermint)
-				suite.Require().NoError(err)
-
-				cs, found := suite.chainA.App.IBCKeeper.ClientKeeper.GetClientState(suite.chainA.GetContext(), clientA)
-				suite.Require().True(found)
-
-				proofUpgrade, _ := suite.chainB.QueryUpgradeProof(upgradetypes.UpgradedClientKey(int64(upgradeHeight.GetEpochHeight())), cs.GetLatestHeight().GetEpochHeight())
-
-				msg, err = clienttypes.NewMsgUpgradeClient(clientA, upgradedClient, upgradeHeight, proofUpgrade, suite.chainA.SenderAccount.GetAddress())
-				suite.Require().NoError(err)
-			},
-			expPass: true,
-		},
-		{
-=======
->>>>>>> 090bae56
 			name: "invalid upgrade: msg.ClientState does not contain valid clientstate",
 			setup: func() {
 
