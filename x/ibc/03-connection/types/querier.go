--- conflicted
+++ resolved
@@ -3,11 +3,8 @@
 import (
 	"strings"
 
-<<<<<<< HEAD
 	tmmerkle "github.com/tendermint/tendermint/proto/tendermint/crypto/merkle"
 
-=======
->>>>>>> e6bb2e7e
 	commitmenttypes "github.com/cosmos/cosmos-sdk/x/ibc/23-commitment/types"
 	host "github.com/cosmos/cosmos-sdk/x/ibc/24-host"
 )
@@ -19,25 +16,6 @@
 	QueryAllClientConnections = "all_client_connections"
 )
 
-<<<<<<< HEAD
-// ConnectionResponse defines the client query response for a connection which
-// also includes a proof and the height from which the proof was retrieved.
-type ConnectionResponse struct {
-	Connection  ConnectionEnd               `json:"connection" yaml:"connection"`
-	Proof       commitmenttypes.MerkleProof `json:"proof,omitempty" yaml:"proof,omitempty"`
-	ProofPath   commitmenttypes.MerklePath  `json:"proof_path,omitempty" yaml:"proof_path,omitempty"`
-	ProofHeight uint64                      `json:"proof_height,omitempty" yaml:"proof_height,omitempty"`
-}
-
-// NewConnectionResponse creates a new ConnectionResponse instance
-func NewConnectionResponse(
-	connectionID string, connection ConnectionEnd, proof *tmmerkle.ProofOps, height int64,
-) ConnectionResponse {
-	return ConnectionResponse{
-		Connection:  connection,
-		Proof:       commitmenttypes.MerkleProof{Proof: proof},
-		ProofPath:   commitmenttypes.NewMerklePath(strings.Split(host.ConnectionPath(connectionID), "/")),
-=======
 // NewQueryConnectionResponse creates a new QueryConnectionResponse instance
 func NewQueryConnectionResponse(
 	connection ConnectionEnd, proof []byte, height int64,
@@ -47,50 +25,16 @@
 		Connection:  &connection,
 		Proof:       proof,
 		ProofPath:   path.Pretty(),
->>>>>>> e6bb2e7e
 		ProofHeight: uint64(height),
 	}
 }
 
-<<<<<<< HEAD
-// QueryAllConnectionsParams defines the parameters necessary for querying for all
-// connections.
-type QueryAllConnectionsParams struct {
-	Page  int `json:"page" yaml:"page"`
-	Limit int `json:"limit" yaml:"limit"`
-}
-
-// NewQueryAllConnectionsParams creates a new QueryAllConnectionsParams instance.
-func NewQueryAllConnectionsParams(page, limit int) QueryAllConnectionsParams {
-	return QueryAllConnectionsParams{
-		Page:  page,
-		Limit: limit,
-	}
-}
-
-// ClientConnectionsResponse defines the client query response for a client
-// connection paths which also includes a proof and the height from which the
-// proof was retrieved.
-type ClientConnectionsResponse struct {
-	ConnectionPaths []string                    `json:"connection_paths" yaml:"connection_paths"`
-	Proof           commitmenttypes.MerkleProof `json:"proof,omitempty" yaml:"proof,omitempty"`
-	ProofPath       commitmenttypes.MerklePath  `json:"proof_path,omitempty" yaml:"proof_path,omitempty"`
-	ProofHeight     uint64                      `json:"proof_height,omitempty" yaml:"proof_height,omitempty"`
-}
-
-// NewClientConnectionsResponse creates a new ConnectionPaths instance
-func NewClientConnectionsResponse(
-	clientID string, connectionPaths []string, proof *tmmerkle.ProofOps, height int64,
-) ClientConnectionsResponse {
-	return ClientConnectionsResponse{
-=======
 // NewQueryClientConnectionsResponse creates a new ConnectionPaths instance
 func NewQueryClientConnectionsResponse(
 	clientID string, connectionPaths []string, proof []byte, height int64,
 ) *QueryClientConnectionsResponse {
 	path := commitmenttypes.NewMerklePath(strings.Split(host.ClientConnectionsPath(clientID), "/"))
 	return &QueryClientConnectionsResponse{
->>>>>>> e6bb2e7e
 		ConnectionPaths: connectionPaths,
 		Proof:           proof,
 		ProofPath:       path.Pretty(),
