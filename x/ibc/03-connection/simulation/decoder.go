--- conflicted
+++ resolved
@@ -12,11 +12,7 @@
 
 // NewDecodeStore returns a decoder function closure that unmarshals the KVPair's
 // Value to the corresponding connection type.
-<<<<<<< HEAD
-func NewDecodeStore(cdc codec.Marshaler, kvA, kvB kv.Pair) (string, bool) {
-=======
-func NewDecodeStore(cdc codec.BinaryMarshaler, kvA, kvB tmkv.Pair) (string, bool) {
->>>>>>> 359e9a03
+func NewDecodeStore(cdc codec.BinaryMarshaler, kvA, kvB kv.Pair) (string, bool) {
 	switch {
 	case bytes.HasPrefix(kvA.Key, host.KeyClientStorePrefix) && bytes.HasSuffix(kvA.Key, host.KeyConnectionPrefix):
 		var clientConnectionsA, clientConnectionsB types.ClientPaths
